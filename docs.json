{
    "$schema": "https://mintlify.com/docs.json",
    "theme": "mint",
    "name": "Dify Docs",
    "colors": {
        "primary": "#0060FF",
        "light": "#688FE8",
        "dark": "#0034FF"
    },
    "favicon": "/logo/dify-logo.png",
    "logo": {
        "light": "https://assets-docs.dify.ai/2025/05/d05cfc6ebe48f725d171dc71c64a5d16.svg",
        "dark": "https://assets-docs.dify.ai/2025/05/c51f1cda47c1d9a4a162d7736f6e4c53.svg"
    },
    
    "navigation": {
        "versions": [
            {
                "version": "English",
                "tabs": [
                    {
                        "tab": "Documentation",
                        "groups": [
                            {
                                "group": "Getting Started",
                                "pages": [
                                    {
                                        "group": "Welcome to Dify",
                                        "pages": [
                                            "en/introduction",
                                            "en/getting-started/readme/features-and-specifications",
                                            "en/getting-started/readme/model-providers"
                                        ]
                                    },
                                    {
                                        "group": "Dify Community",
                                        "pages": [
                                            "en/getting-started/install-self-hosted/readme",
                                            "en/getting-started/install-self-hosted/docker-compose",
                                            "en/getting-started/install-self-hosted/local-source-code",
                                            "en/getting-started/install-self-hosted/bt-panel",
                                            "en/getting-started/install-self-hosted/start-the-frontend-docker-container",
                                            "en/getting-started/install-self-hosted/environments",
                                            "en/getting-started/install-self-hosted/faqs"
                                        ]
                                    },
                                    "en/getting-started/cloud",
                                    "en/getting-started/dify-premium",
                                    "en/getting-started/dify-for-education",
                                    "en/openapi-api-access-readme"
                                ]
                            },
                            {
                                "group": "Guide",
                                "pages": [
                                    {
                                        "group": "Model Configuration",
                                        "pages": [
                                            "en/guides/model-configuration/readme",
                                            "en/guides/model-configuration/new-provider",
                                            "en/guides/model-configuration/predefined-model",
                                            "en/guides/model-configuration/customizable-model",
                                            "en/guides/model-configuration/interfaces",
                                            "en/guides/model-configuration/schema",
                                            "en/guides/model-configuration/load-balancing"
                                        ]
                                    },
                                    {
                                        "group": "Application Orchestration",
                                        "pages": [
                                            "en/guides/application-orchestrate/readme",
                                            "en/guides/application-orchestrate/creating-an-application",
                                            "en/guides/application-orchestrate/chatbot-application",
                                            "en/guides/application-orchestrate/multiple-llms-debugging",
                                            "en/guides/application-orchestrate/text-generator",
                                            "en/guides/application-orchestrate/agent",
                                            {
                                                "group": "Application Toolkits",
                                                "pages": [
                                                    "en/guides/application-orchestrate/app-toolkits/readme",
                                                    "en/guides/application-orchestrate/app-toolkits/moderation-tool"
                                                ]
                                            }
                                        ]
                                    },
                                    {
                                        "group": "Workflow",
                                        "pages": [
                                            "en/guides/workflow/README",
                                            "en/guides/workflow/key-concepts",
                                            "en/guides/workflow/variables",
                                            {
                                                "group": "Node Description",
                                                "pages": [
                                                    "en/guides/workflow/node/start",
                                                    "en/guides/workflow/node/end",
                                                    "en/guides/workflow/node/answer",
                                                    "en/guides/workflow/node/llm",
                                                    "en/guides/workflow/node/knowledge-retrieval",
                                                    "en/guides/workflow/node/question-classifier",
                                                    "en/guides/workflow/node/ifelse",
                                                    "en/guides/workflow/node/code",
                                                    "en/guides/workflow/node/template",
                                                    "en/guides/workflow/node/doc-extractor",
                                                    "en/guides/workflow/node/list-operator",
                                                    "en/guides/workflow/node/variable-aggregator",
                                                    "en/guides/workflow/node/variable-assigner",
                                                    "en/guides/workflow/node/iteration",
                                                    "en/guides/workflow/node/parameter-extractor",
                                                    "en/guides/workflow/node/http-request",
                                                    "en/guides/workflow/node/agent",
                                                    "en/guides/workflow/node/tools",
                                                    "en/guides/workflow/node/loop"
                                                ]
                                            },
                                            "en/guides/workflow/shortcut-key",
                                            "en/guides/workflow/orchestrate-node",
                                            "en/guides/workflow/file-upload",
                                            {
                                                "group": "Error Handling",
                                                "pages": [
                                                    "en/guides/workflow/error-handling/README",
                                                    "en/guides/workflow/error-handling/predefined-error-handling-logic",
                                                    "en/guides/workflow/error-handling/error-type"
                                                ]
                                            },
                                            "en/guides/workflow/additional-features",
                                            {
                                                "group": "Debug and Preview",
                                                "pages": [
                                                    "en/guides/workflow/debug-and-preview/preview-and-run",
                                                    "en/guides/workflow/debug-and-preview/step-run",
                                                    "en/guides/workflow/debug-and-preview/history-and-logs",
                                                    "en/guides/workflow/debug-and-preview/variable-inspect"
                                                ]
                                            },
                                            "en/guides/workflow/publish",
                                            "en/guides/workflow/structured-outputs",
                                            "en/guides/workflow/bulletin"
                                        ]
                                    },
                                    {
                                        "group": "Knowledge",
                                        "pages": [
                                            "en/guides/knowledge-base/readme",
                                            {
                                                "group": "Create Knowledge",
                                                "pages": [
                                                    "en/guides/knowledge-base/knowledge-base-creation/introduction",
                                                    {
                                                        "group": "1. Import Text Data",
                                                        "pages": [
                                                            "en/guides/knowledge-base/create-knowledge-and-upload-documents/import-content-data/readme",
                                                            "en/guides/knowledge-base/create-knowledge-and-upload-documents/import-content-data/sync-from-notion",
                                                            "en/guides/knowledge-base/create-knowledge-and-upload-documents/import-content-data/sync-from-website"
                                                        ]
                                                    },
                                                    "en/guides/knowledge-base/create-knowledge-and-upload-documents/chunking-and-cleaning-text",
                                                    "en/guides/knowledge-base/create-knowledge-and-upload-documents/setting-indexing-methods"
                                                ]
                                            },
                                            {
                                                "group": "Manage Knowledge",
                                                "pages": [
                                                    "en/guides/knowledge-base/knowledge-and-documents-maintenance/introduction",
                                                    "en/guides/knowledge-base/knowledge-and-documents-maintenance/maintain-knowledge-documents",
                                                    "en/guides/knowledge-base/knowledge-and-documents-maintenance/maintain-dataset-via-api"
                                                ]
                                            },
                                            "en/guides/knowledge-base/metadata",
                                            "en/guides/knowledge-base/integrate-knowledge-within-application",
                                            "en/guides/knowledge-base/retrieval-test-and-citation",
                                            "en/guides/knowledge-base/knowledge-request-rate-limit",
                                            "en/guides/knowledge-base/connect-external-knowledge-base",
                                            "en/guides/knowledge-base/external-knowledge-api"
                                        ]
                                    },
                                    {
                                        "group": "Publishing",
                                        "pages": [
                                            {
                                                "group": "Publish as a Single-page Web App",
                                                "pages": [
                                                    "en/guides/application-publishing/launch-your-webapp-quickly/README",
                                                    "en/guides/application-publishing/launch-your-webapp-quickly/web-app-settings",
                                                    "en/guides/application-publishing/launch-your-webapp-quickly/text-generator",
                                                    "en/guides/application-publishing/launch-your-webapp-quickly/conversation-application"
                                                ]
                                            },
                                            "en/guides/application-publishing/publish-mcp",
                                            "en/guides/application-publishing/embedding-in-websites",
                                            "en/guides/application-publishing/developing-with-apis",
                                            "en/guides/application-publishing/based-on-frontend-templates"
                                        ]
                                    },
                                    {
                                        "group": "Annotation",
                                        "pages": [
                                            "en/guides/annotation/logs",
                                            "en/guides/annotation/annotation-reply"
                                        ]
                                    },
                                    {
                                        "group": "Monitoring",
                                        "pages": [
                                            "en/guides/monitoring/README",
                                            "en/guides/monitoring/analysis",
                                            {
                                                "group": "Integrate External Ops Tools",
                                                "pages": [
                                                    "en/guides/monitoring/integrate-external-ops-tools/README",
                                                    "en/guides/monitoring/integrate-external-ops-tools/integrate-arize",
                                                    "en/guides/monitoring/integrate-external-ops-tools/integrate-phoenix",
                                                    "en/guides/monitoring/integrate-external-ops-tools/integrate-langsmith",
                                                    "en/guides/monitoring/integrate-external-ops-tools/integrate-langfuse",
                                                    "en/guides/monitoring/integrate-external-ops-tools/integrate-opik",
                                                    "en/guides/monitoring/integrate-external-ops-tools/integrate-weave"
                                                ]
                                            }
                                        ]
                                    },
                                    {
                                        "group": "Tools",
                                        "pages": [
                                            "en/guides/tools/types-of-tools",
                                            "en/guides/tools/mcp"
                                        ]
                                    },
                                    {
                                        "group": "Collaboration",
                                        "pages": [
                                            "en/guides/workspace/README",
                                            "en/guides/workspace/app",
                                            "en/guides/workspace/invite-and-manage-members"
                                        ]
                                    },
                                    {
                                        "group": "Management",
                                        "pages": [
                                            "en/guides/management/app-management",
                                            "en/guides/management/team-members-management",
                                            "en/guides/management/personal-account-management",
                                            "en/guides/management/subscription-management",
                                            "en/guides/management/version-control"
                                        ]
                                    }
                                ]
                            },
                            {
                                "group": "Workshop",
                                "pages": [
                                    "en/workshop/README",
                                    {
                                        "group": "Basic",
                                        "pages": [
                                            "en/workshop/basic/build-ai-image-generation-app",
                                            "en/workshop/basic/the-right-way-of-markdown"
                                        ]
                                    },
                                    {
                                        "group": "Intermediate",
                                        "pages": [
                                            "en/workshop/intermediate/article-reader",
                                            "en/workshop/intermediate/customer-service-bot",
                                            "en/workshop/intermediate/twitter-chatflow"
                                        ]
                                    }
                                ]
                            },
                            {
                                "group": "Community",
                                "pages": [
                                    "en/community/support",
                                    "en/community/contribution",
                                    "en/community/docs-contribution"
                                ]
                            },
                            {
                                "group": "Plugins",
                                "pages": [
                                    "en/plugins/introduction",
                                    {
                                        "group": "Quick Start",
                                        "pages": [
                                            "en/plugins/quick-start/README",
                                            "en/plugins/quick-start/install-plugins",
                                            {
                                                "group": "Develop Plugins",
                                                "pages": [
                                                    "en/plugins/quick-start/develop-plugins/README",
                                                    "en/plugins/quick-start/develop-plugins/initialize-development-tools",
                                                    "en/plugins/quick-start/develop-plugins/tool-plugin",
                                                    "en/plugins/quick-start/develop-plugins/tool-oauth",
                                                    {
                                                        "group": "Model Plugin",
                                                        "pages": [
                                                            "en/plugins/quick-start/develop-plugins/model-plugin/README",
                                                            "en/plugins/quick-start/develop-plugins/model-plugin/create-model-providers",
                                                            "en/plugins/quick-start/develop-plugins/model-plugin/predefined-model",
                                                            "en/plugins/quick-start/develop-plugins/model-plugin/customizable-model"
                                                        ]
                                                    },
                                                    "en/plugins/quick-start/develop-plugins/agent-strategy-plugin",
                                                    "en/plugins/quick-start/develop-plugins/extension-plugin",
                                                    "en/plugins/quick-start/develop-plugins/bundle"
                                                ]
                                            },
                                            "en/plugins/quick-start/debug-plugin"
                                        ]
                                    },
                                    "en/plugins/manage-plugins",
                                    {
                                        "group": "Schema Specification",
                                        "pages": [
                                            "en/plugins/schema-definition/manifest",
                                            "en/plugins/schema-definition/endpoint",
                                            "en/plugins/schema-definition/tool",
                                            "en/plugins/schema-definition/agent",
                                            {
                                                "group": "Model",
                                                "pages": [
                                                    "en/plugins/schema-definition/model/README",
                                                    "en/plugins/schema-definition/model/model-designing-rules",
                                                    "en/plugins/schema-definition/model/model-schema"
                                                ]
                                            },
                                            "en/plugins/schema-definition/general-specifications",
                                            "en/plugins/schema-definition/persistent-storage",
                                            {
                                                "group": "Reverse Invocation of the Dify Service",
                                                "pages": [
                                                    "en/plugins/schema-definition/reverse-invocation-of-the-dify-service/README",
                                                    "en/plugins/schema-definition/reverse-invocation-of-the-dify-service/app",
                                                    "en/plugins/schema-definition/reverse-invocation-of-the-dify-service/model",
                                                    "en/plugins/schema-definition/reverse-invocation-of-the-dify-service/tool",
                                                    "en/plugins/schema-definition/reverse-invocation-of-the-dify-service/node"
                                                ]
                                            }
                                        ]
                                    },
                                    {
                                        "group": "Best Practice",
                                        "pages": [
                                            "en/plugins/best-practice/README",
                                            "en/plugins/best-practice/develop-a-slack-bot-plugin",
                                            "en/plugins/best-practice/how-to-use-mcp-zapier",
                                            "en/plugins/best-practice/how-to-print-strings-to-logs-for-debugging"
                                        ]
                                    },
                                    {
                                        "group": "Publish Plugins",
                                        "pages": [
                                            "en/plugins/publish-plugins/README",
                                            "en/plugins/publish-plugins/plugin-auto-publish-pr",
                                            {
                                                "group": "Publish to Dify Marketplace",
                                                "pages": [
                                                    "en/plugins/publish-plugins/publish-to-dify-marketplace/README",
                                                    "en/plugins/publish-plugins/publish-to-dify-marketplace/plugin-developer-guidelines",
                                                    "en/plugins/publish-plugins/publish-to-dify-marketplace/plugin-privacy-protection-guidelines"
                                                ]
                                            },
                                            "en/plugins/publish-plugins/publish-plugin-on-personal-github-repo",
                                            "en/plugins/publish-plugins/package-plugin-file-and-publish",
                                            "en/plugins/publish-plugins/signing-plugins-for-third-party-signature-verification"
                                        ]
                                    },
                                    "en/plugins/faq"
                                ]
                            },
                            {
                                "group": "Development",
                                "pages": [
                                    {
                                        "group": "Backend",
                                        "pages": [
                                            "en/development/backend/sandbox/README",
                                            "en/development/backend/sandbox/contribution"
                                        ]
                                    },
                                    {
                                        "group": "Models Integration",
                                        "pages": [
                                            "en/development/models-integration/hugging-face",
                                            "en/development/models-integration/replicate",
                                            "en/development/models-integration/xinference",
                                            "en/development/models-integration/openllm",
                                            "en/development/models-integration/localai",
                                            "en/development/models-integration/ollama",
                                            "en/development/models-integration/litellm",
                                            "en/development/models-integration/gpustack",
                                            "en/development/models-integration/aws-bedrock-deepseek",
<<<<<<< HEAD
                                            "en/development/models-integration/truefoundry"
=======
                                            "en/development/models-integration/gpt-oss-local-deployment"
>>>>>>> 8a700116
                                        ]
                                    },
                                    {
                                        "group": "Migration",
                                        "pages": [
                                            "en/development/migration/migrate-to-v1"
                                        ]
                                    }
                                ]
                            },
                            {
                                "group": "Learn More",
                                "pages": [
                                    {
                                        "group": "Use Cases",
                                        "pages": [
                                            "en/learn-more/use-cases/integrate-deepseek-to-build-an-ai-app",
                                            "en/learn-more/use-cases/private-ai-ollama-deepseek-dify",
                                            "en/learn-more/use-cases/build-an-notion-ai-assistant",
                                            "en/learn-more/use-cases/create-a-midjourney-prompt-bot-with-dify",
                                            "en/learn-more/use-cases/create-an-ai-chatbot-with-business-data-in-minutes",
                                            "en/learn-more/use-cases/how-to-integrate-dify-chatbot-to-your-wix-website",
                                            "en/learn-more/use-cases/how-to-connect-aws-bedrock",
                                            "en/learn-more/use-cases/dify-schedule",
                                            "en/learn-more/use-cases/building-an-ai-thesis-slack-bot",
                                            "en/learn-more/use-cases/build-ai-sales-avatar",
                                            "en/learn-more/use-cases/connect-dify-to-various-im-platforms-by-using-langbot",
                                            "en/learn-more/use-cases/ai-bot-rongcloud-dify-integration-guide"
                                        ]
                                    },
                                    {
                                        "group": "Extended Reading",
                                        "pages": [
                                            "en/learn-more/extended-reading/what-is-llmops",
                                            {
                                                "group": "Retrieval-Augmented Generation (RAG)",
                                                "pages": [
                                                    "en/learn-more/extended-reading/retrieval-augment/README",
                                                    "en/learn-more/extended-reading/retrieval-augment/hybrid-search",
                                                    "en/learn-more/extended-reading/retrieval-augment/rerank",
                                                    "en/learn-more/extended-reading/retrieval-augment/retrieval"
                                                ]
                                            },
                                            "en/learn-more/extended-reading/how-to-use-json-schema-in-dify",
                                            "en/learn-more/extended-reading/dify-docs-mcp"
                                        ]
                                    },
                                    {
                                        "group": "FAQ",
                                        "pages": [
                                            "en/learn-more/faq/install-faq",
                                            "en/learn-more/faq/use-llms-faq",
                                            "en/learn-more/faq/plugins"
                                        ]
                                    }
                                ]
                            },
                            {
                                "group": "Policies",
                                "pages": [
                                    "en/policies/open-source",
                                    {
                                        "group": "User Agreement",
                                        "pages": [
                                            "en/policies/agreement/README",
                                            "en/policies/agreement/tos",
                                            "en/policies/agreement/privacy",
                                            "en/policies/agreement/get-compliance-report"
                                        ]
                                    }
                                ]
                            }
                        ]
                    },
                    {
                        "tab": "Plugin Development",
                        "groups": [
                            {
                                "group": "Concepts & Getting Started",
                                "pages": [
                                    {
                                        "group": "Overview",
                                        "pages": [
                                            "plugin-dev-en/0111-getting-started-dify-plugin"
                                        ]
                                    },
                                    "plugin-dev-en/0131-cheatsheet"
                                ]
                            },
                            {
                                "group": "Development Practices",
                                "pages": [
                                    {
                                        "group": "Quick Start",
                                        "pages": [
                                            "plugin-dev-en/0211-getting-started-by-prompt",
                                            "plugin-dev-en/0211-getting-started-dify-tool",
                                            "plugin-dev-en/0211-getting-started-new-model"
                                        ]
                                    },
                                    {
                                        "group": "Developing Dify Plugins",
                                        "pages": [
                                            "plugin-dev-en/0221-initialize-development-tools",
                                            "plugin-dev-en/0222-creating-new-model-provider-extra",
                                            "plugin-dev-en/0222-creating-new-model-provider",
                                            "plugin-dev-en/0222-debugging-logs",
                                            "plugin-dev-en/0222-tool-plugin"
                                        ]
                                    }
                                ]
                            },
                            {
                                "group": "Contribution & Publishing",
                                "pages": [
                                    {
                                        "group": "Code of Conduct & Standards",
                                        "pages": [
                                            "plugin-dev-en/0312-contributor-covenant-code-of-conduct",
                                            "plugin-dev-en/0312-privacy-protection-guidelines",
                                            "plugin-dev-en/0312-third-party-signature-verification"
                                        ]
                                    },
                                    {
                                        "group": "Publishing & Listing",
                                        "pages": [
                                            "plugin-dev-en/0321-plugin-auto-publish-pr",
                                            "plugin-dev-en/0321-release-overview",
                                            "plugin-dev-en/0322-release-by-file",
                                            "plugin-dev-en/0322-release-to-dify-marketplace",
                                            "plugin-dev-en/0322-release-to-individual-github-repo"
                                        ]
                                    },
                                    {
                                        "group": "FAQ",
                                        "pages": [
                                            "plugin-dev-en/0331-faq"
                                        ]
                                    }
                                ]
                            },
                            {
                                "group": "Examples & Use Cases",
                                "pages": [
                                    {
                                        "group": "Development Examples",
                                        "pages": [
                                            "plugin-dev-en/0431-example-overview-and-index",
                                            "plugin-dev-en/0432-develop-a-slack-bot-plugin",
                                            "plugin-dev-en/0432-endpoint"
                                        ]
                                    }
                                ]
                            },
                            {
                                "group": "Advanced Development",
                                "pages": [
                                    {
                                        "group": "Extension & Agent",
                                        "pages": [
                                            "plugin-dev-en/9231-extension-plugin",
                                            "plugin-dev-en/9232-agent",
                                            "plugin-dev-en/9433-agent-strategy-plugin"
                                        ]
                                    },
                                    {
                                        "group": "Reverse Calling",
                                        "pages": [
                                            "plugin-dev-en/9241-bundle",
                                            "plugin-dev-en/9241-reverse-invocation",
                                            "plugin-dev-en/9242-reverse-invocation-app",
                                            "plugin-dev-en/9242-reverse-invocation-model",
                                            "plugin-dev-en/9242-reverse-invocation-tool",
                                            "plugin-dev-en/9243-customizable-model",
                                            "plugin-dev-en/9243-reverse-invocation-node"
                                        ]
                                    }
                                ]
                            },
                            {
                                "group": "Reference & Specifications",
                                "pages": [
                                    {
                                        "group": "Core Specifications & Features",
                                        "pages": [
                                            "plugin-dev-en/0411-general-specifications",
                                            "plugin-dev-en/0411-model-designing-rules",
                                            "plugin-dev-en/0411-model-plugin-introduction",
                                            "plugin-dev-en/0411-persistent-storage-kv",
                                            "plugin-dev-en/0411-plugin-info-by-manifest",
                                            "plugin-dev-en/0411-remote-debug-a-plugin",
                                            "plugin-dev-en/0411-tool",
                                            "plugin-dev-en/0412-model-schema"
                                        ]
                                    }
                                ]
                            },
                            {
                                "group": "About This Documentation",
                                "pages": [
                                    "plugin-dev-en/0411-doc-contribution-guide",
                                    "plugin-dev-en/0412-doc-writing-dimensions-guide",
                                    "plugin-dev-en/0412-doc-understanding-the-dimensions"
                                ]
                            }
                        ]
                    },
                    {
                        "tab": "API Access",
                        "groups": [
                            {
                                "group": "Chat and Agent",
                                "openapi": "en/openapi_chat.json"
                            },
                            {
                                "group": "Chatflow",
                                "openapi": "en/openapi_chatflow.json"
                            },
                            {
                                "group": "Workflow",
                                "openapi": "en/openapi_workflow.json"
                            },
                            {
                                "group": "Text Completion",
                                "openapi": "en/openapi_completion.json"
                            },
                            {
                                "group": "Knowledge API",
                                "openapi": "en/openapi_knowledge.json"
                            }
                        ]
                    },
                    {
                        "tab": "Resources",
                        "pages": [
                            "en/resources/termbase",
                            "en/resources/about-dify/dify-brand-guidelines",
                            "en/resources/about-dify/dify-brand-usage-terms"
                        ]
                    }
                ]
            },
            {
                "version": "简体中文",
                "tabs": [
                    {
                        "tab": "使用文档",
                        "groups": [
                            {
                                "group": "入门",
                                "pages": [
                                    {
                                        "group": "欢迎使用 Dify",
                                        "pages": [
                                            "zh-hans/introduction",
                                            "zh-hans/getting-started/readme/features-and-specifications",
                                            "zh-hans/getting-started/readme/model-providers"
                                        ]
                                    },
                                    "zh-hans/getting-started/cloud",
                                    {
                                        "group": "Dify 社区版",
                                        "pages": [
                                            "zh-hans/getting-started/install-self-hosted/readme",
                                            "zh-hans/getting-started/install-self-hosted/docker-compose",
                                            "zh-hans/getting-started/install-self-hosted/local-source-code",
                                            "zh-hans/getting-started/install-self-hosted/bt-panel",
                                            "zh-hans/getting-started/install-self-hosted/start-the-frontend-docker-container",
                                            "zh-hans/getting-started/install-self-hosted/environments",
                                            "zh-hans/getting-started/install-self-hosted/faq"
                                        ]
                                    },
                                    "zh-hans/getting-started/dify-premium",
                                    "zh-hans/getting-started/dify-for-education",
                                    "zh-hans/openapi-api-access-readme"
                                ]
                            },
                            {
                                "group": "手册",
                                "pages": [
                                    {
                                        "group": "接入大模型",
                                        "pages": [
                                            "zh-hans/guides/model-configuration/readme",
                                            "zh-hans/guides/model-configuration/new-provider",
                                            "zh-hans/guides/model-configuration/predefined-model",
                                            "zh-hans/guides/model-configuration/customizable-model",
                                            "zh-hans/guides/model-configuration/interfaces",
                                            "zh-hans/guides/model-configuration/schema",
                                            "zh-hans/guides/model-configuration/load-balancing"
                                        ]
                                    },
                                    {
                                        "group": "构建应用",
                                        "pages": [
                                            "zh-hans/guides/application-orchestrate/readme",
                                            "zh-hans/guides/application-orchestrate/creating-an-application",
                                            {
                                                "group": "聊天助手",
                                                "pages": [
                                                    "zh-hans/guides/application-orchestrate/chatbot-application",
                                                    "zh-hans/guides/application-orchestrate/multiple-llms-debugging"
                                                ]
                                            },
                                            "zh-hans/guides/application-orchestrate/agent",
                                            {
                                                "group": "应用工具箱",
                                                "pages": [
                                                    "zh-hans/guides/application-orchestrate/app-toolkits/readme",
                                                    "zh-hans/guides/application-orchestrate/app-toolkits/moderation-tool"
                                                ]
                                            }
                                        ]
                                    },
                                    {
                                        "group": "工作流",
                                        "pages": [
                                            "zh-hans/guides/workflow/readme",
                                            "zh-hans/guides/workflow/key-concept",
                                            "zh-hans/guides/workflow/variables",
                                            {
                                                "group": "节点说明",
                                                "pages": [
                                                    "zh-hans/guides/workflow/node/start",
                                                    "zh-hans/guides/workflow/node/llm",
                                                    "zh-hans/guides/workflow/node/knowledge-retrieval",
                                                    "zh-hans/guides/workflow/node/question-classifier",
                                                    "zh-hans/guides/workflow/node/ifelse",
                                                    "zh-hans/guides/workflow/node/code",
                                                    "zh-hans/guides/workflow/node/template",
                                                    "zh-hans/guides/workflow/node/doc-extractor",
                                                    "zh-hans/guides/workflow/node/list-operator",
                                                    "zh-hans/guides/workflow/node/variable-aggregator",
                                                    "zh-hans/guides/workflow/node/variable-assigner",
                                                    "zh-hans/guides/workflow/node/iteration",
                                                    "zh-hans/guides/workflow/node/parameter-extractor",
                                                    "zh-hans/guides/workflow/node/http-request",
                                                    "zh-hans/guides/workflow/node/agent",
                                                    "zh-hans/guides/workflow/node/tools",
                                                    "zh-hans/guides/workflow/node/end",
                                                    "zh-hans/guides/workflow/node/answer",
                                                    "zh-hans/guides/workflow/node/loop"
                                                ]
                                            },
                                            "zh-hans/guides/workflow/shortcut-key",
                                            "zh-hans/guides/workflow/orchestrate-node",
                                            "zh-hans/guides/workflow/file-upload",
                                            {
                                                "group": "异常处理",
                                                "pages": [
                                                    "zh-hans/guides/workflow/error-handling/readme",
                                                    "zh-hans/guides/workflow/error-handling/predefined-nodes-failure-logic",
                                                    "zh-hans/guides/workflow/error-handling/error-type"
                                                ]
                                            },
                                            "zh-hans/guides/workflow/additional-feature",
                                            {
                                                "group": "预览与调试",
                                                "pages": [
                                                    "zh-hans/guides/workflow/debug-and-preview/preview-and-run",
                                                    "zh-hans/guides/workflow/debug-and-preview/step-run",
                                                    "zh-hans/guides/workflow/debug-and-preview/history-and-logs",
                                                    "zh-hans/guides/workflow/debug-and-preview/variable-inspect"
                                                ]
                                            },
                                            "zh-hans/guides/workflow/publish",
                                            "zh-hans/guides/workflow/structured-outputs",
                                            "zh-hans/guides/workflow/bulletin"
                                        ]
                                    },
                                    {
                                        "group": "知识库",
                                        "pages": [
                                            "zh-hans/guides/knowledge-base/readme",
                                            {
                                                "group": "创建知识库",
                                                "pages": [
                                                    "zh-hans/guides/knowledge-base/knowledge-base-creation/introduction",
                                                    {
                                                        "group": "1. 导入文本数据",
                                                        "pages": [
                                                            "zh-hans/guides/knowledge-base/create-knowledge-and-upload-documents/import-content-data/readme",
                                                            "zh-hans/guides/knowledge-base/create-knowledge-and-upload-documents/import-content-data/sync-from-notion",
                                                            "zh-hans/guides/knowledge-base/create-knowledge-and-upload-documents/import-content-data/sync-from-website"
                                                        ]
                                                    },
                                                    "zh-hans/guides/knowledge-base/create-knowledge-and-upload-documents/chunking-and-cleaning-text",
                                                    "zh-hans/guides/knowledge-base/create-knowledge-and-upload-documents/setting-indexing-methods"
                                                ]
                                            },
                                            {
                                                "group": "管理知识库",
                                                "pages": [
                                                    "zh-hans/guides/knowledge-base/knowledge-and-documents-maintenance/introduction",
                                                    "zh-hans/guides/knowledge-base/knowledge-and-documents-maintenance/maintain-knowledge-documents",
                                                    "zh-hans/guides/knowledge-base/knowledge-and-documents-maintenance/maintain-dataset-via-api"
                                                ]
                                            },
                                            "zh-hans/guides/knowledge-base/metadata",
                                            "zh-hans/guides/knowledge-base/integrate-knowledge-within-application",
                                            "zh-hans/guides/knowledge-base/retrieval-test-and-citation",
                                            "zh-hans/guides/knowledge-base/knowledge-request-rate-limit",
                                            "zh-hans/guides/knowledge-base/connect-external-knowledge-base",
                                            "zh-hans/guides/knowledge-base/api-documentation/external-knowledge-api-documentation"
                                        ]
                                    },
                                    {
                                        "group": "工具",
                                        "pages": [
                                            "zh-hans/guides/tools/readme",
                                            "zh-hans/guides/tools/mcp",
                                            "zh-hans/guides/tools/quick-tool-integration",
                                            "zh-hans/guides/tools/advanced-tool-integration",
                                            {
                                                "group": "工具配置详情",
                                                "pages": [
                                                    "zh-hans/guides/tools/tool-configuration/google",
                                                    "zh-hans/guides/tools/tool-configuration/bing",
                                                    "zh-hans/guides/tools/tool-configuration/searchapi",
                                                    "zh-hans/guides/tools/tool-configuration/stable-diffusion",
                                                    "zh-hans/guides/tools/tool-configuration/dall-e",
                                                    "zh-hans/guides/tools/tool-configuration/perplexity",
                                                    "zh-hans/guides/tools/tool-configuration/alphavantage",
                                                    "zh-hans/guides/tools/tool-configuration/searxng",
                                                    "zh-hans/guides/tools/tool-configuration/serper",
                                                    "zh-hans/guides/tools/tool-configuration/siliconflow",
                                                    "zh-hans/guides/tools/tool-configuration/comfyui"
                                                ]
                                            }
                                        ]
                                    },
                                    {
                                        "group": "发布",
                                        "pages": [
                                            {
                                                "group": "发布为公开 Web 站点",
                                                "pages": [
                                                    "zh-hans/guides/application-publishing/launch-your-webapp-quickly/readme",
                                                    "zh-hans/guides/application-publishing/launch-your-webapp-quickly/web-app-settings",
                                                    "zh-hans/guides/application-publishing/launch-your-webapp-quickly/text-generator",
                                                    "zh-hans/guides/application-publishing/launch-your-webapp-quickly/conversation-application"
                                                ]
                                            },
                                            "zh-hans/guides/application-publishing/publish-mcp",
                                            "zh-hans/guides/application-publishing/embedding-in-websites",
                                            "zh-hans/guides/application-publishing/developing-with-apis",
                                            "zh-hans/guides/application-publishing/based-on-frontend-templates"
                                        ]
                                    },
                                    {
                                        "group": "标注",
                                        "pages": [
                                            "zh-hans/guides/annotation/logs",
                                            "zh-hans/guides/annotation/annotation-reply"
                                        ]
                                    },
                                    {
                                        "group": "监测",
                                        "pages": [
                                            "zh-hans/guides/monitoring/README",
                                            {
                                                "group": "集成外部与 Ops 工具",
                                                "pages": [
                                                    "zh-hans/guides/monitoring/integrate-external-ops-tools/readme",
                                                    "zh-hans/guides/monitoring/integrate-external-ops-tools/integrate-arize",
                                                    "zh-hans/guides/monitoring/integrate-external-ops-tools/integrate-phoenix",
                                                    "zh-hans/guides/monitoring/integrate-external-ops-tools/integrate-langfuse",
                                                    "zh-hans/guides/monitoring/integrate-external-ops-tools/integrate-langsmith",
                                                    "zh-hans/guides/monitoring/integrate-external-ops-tools/integrate-opik",
                                                    "zh-hans/guides/monitoring/integrate-external-ops-tools/integrate-weave"
                                                ]
                                            },
                                            "zh-hans/guides/monitoring/analysis"
                                        ]
                                    },
                                    {
                                        "group": "扩展",
                                        "pages": [
                                            "zh-hans/guides/tools/extensions/README",
                                            {
                                                "group": "API 扩展",
                                                "pages": [
                                                    "zh-hans/guides/tools/extensions/api-based/api-based-extension",
                                                    "zh-hans/guides/tools/extensions/api-based/external-data-tool",
                                                    "zh-hans/guides/tools/extensions/api-based/cloudflare-workers",
                                                    "zh-hans/guides/tools/extensions/api-based/moderation"
                                                ]
                                            },
                                            {
                                                "group": "代码扩展",
                                                "pages": [
                                                    "zh-hans/guides/tools/extensions/code-based/README",
                                                    "zh-hans/guides/tools/extensions/code-based/external-data-tool",
                                                    "zh-hans/guides/tools/extensions/code-based/moderation"
                                                ]
                                            }
                                        ]
                                    },
                                    {
                                        "group": "协同",
                                        "pages": [
                                            "zh-hans/guides/workspace/readme",
                                            "zh-hans/guides/workspace/app",
                                            "zh-hans/guides/workspace/invite-and-manage-members"
                                        ]
                                    },
                                    {
                                        "group": "管理",
                                        "pages": [
                                            "zh-hans/guides/management/app-management",
                                            "zh-hans/guides/management/team-members-management",
                                            "zh-hans/guides/management/personal-account-management",
                                            "zh-hans/guides/management/subscription-management",
                                            "zh-hans/guides/management/version-control"
                                        ]
                                    }
                                ]
                            },
                            {
                                "group": "动手实验室",
                                "pages": [
                                    "zh-hans/workshop/readme",
                                    {
                                        "group": "初级",
                                        "pages": [
                                            "zh-hans/workshop/basic/build-ai-image-generation-app",
                                            "zh-hans/workshop/basic/travel-assistant",
                                            "zh-hans/workshop/basic/the-right-way-of-markdown"
                                        ]
                                    },
                                    {
                                        "group": "中级",
                                        "pages": [
                                            "zh-hans/workshop/intermediate/article-reader",
                                            "zh-hans/workshop/intermediate/customer-service-bot",
                                            "zh-hans/workshop/intermediate/twitter-chatflow"
                                        ]
                                    }
                                ]
                            },
                            {
                                "group": "社区",
                                "pages": [
                                    "zh-hans/community/support",
                                    "zh-hans/community/contribution",
                                    "zh-hans/community/docs-contribution"
                                ]
                            },
                            {
                                "group": "插件",
                                "pages": [
                                    "zh-hans/plugins/introduction",
                                    {
                                        "group": "快速开始",
                                        "pages": [
                                            "zh-hans/plugins/quick-start/README",
                                            "zh-hans/plugins/quick-start/install-plugins",
                                            {
                                                "group": "插件开发",
                                                "pages": [
                                                    "zh-hans/plugins/quick-start/develop-plugins/README",
                                                    "zh-hans/plugins/quick-start/develop-plugins/initialize-development-tools",
                                                    "zh-hans/plugins/quick-start/develop-plugins/tool-plugin",
                                                    {
                                                        "group": "Model 插件",
                                                        "pages": [
                                                            "zh-hans/plugins/quick-start/develop-plugins/model-plugin/README",
                                                            "zh-hans/plugins/quick-start/develop-plugins/model-plugin/create-model-providers",
                                                            "zh-hans/plugins/quick-start/develop-plugins/model-plugin/integrate-the-predefined-model",
                                                            "zh-hans/plugins/quick-start/develop-plugins/model-plugin/customizable-model"
                                                        ]
                                                    },
                                                    "zh-hans/plugins/quick-start/develop-plugins/agent-strategy-plugin",
                                                    "zh-hans/plugins/quick-start/develop-plugins/extension-plugin",
                                                    "zh-hans/plugins/quick-start/develop-plugins/bundle"
                                                ]
                                            },
                                            "zh-hans/plugins/quick-start/debug-plugin"
                                        ]
                                    },
                                    "zh-hans/plugins/manage-plugins",
                                    {
                                        "group": "接口定义",
                                        "pages": [
                                            "zh-hans/plugins/schema-definition/manifest",
                                            "zh-hans/plugins/schema-definition/endpoint",
                                            "zh-hans/plugins/schema-definition/tool",
                                            "zh-hans/plugins/schema-definition/agent",
                                            {
                                                "group": "Model",
                                                "pages": [
                                                    "zh-hans/plugins/schema-definition/model/model-designing-rules",
                                                    "zh-hans/plugins/schema-definition/model/model-schema"
                                                ]
                                            },
                                            "zh-hans/plugins/schema-definition/general-specifications",
                                            "zh-hans/plugins/schema-definition/persistent-storage",
                                            {
                                                "group": "反向调用 Dify 服务",
                                                "pages": [
                                                    "zh-hans/plugins/schema-definition/reverse-invocation-of-the-dify-service/README",
                                                    "zh-hans/plugins/schema-definition/reverse-invocation-of-the-dify-service/app",
                                                    "zh-hans/plugins/schema-definition/reverse-invocation-of-the-dify-service/model",
                                                    "zh-hans/plugins/schema-definition/reverse-invocation-of-the-dify-service/tool",
                                                    "zh-hans/plugins/schema-definition/reverse-invocation-of-the-dify-service/node"
                                                ]
                                            }
                                        ]
                                    },
                                    {
                                        "group": "最佳实践",
                                        "pages": [
                                            "zh-hans/plugins/best-practice/develop-a-slack-bot-plugin",
                                            "zh-hans/plugins/best-practice/how-to-use-mcp-zapier",
                                            "zh-hans/plugins/best-practice/how-to-print-strings-to-logs-for-debugging"
                                        ]
                                    },
                                    {
                                        "group": "发布插件",
                                        "pages": [
                                            "zh-hans/plugins/publish-plugins/README",
                                            "zh-hans/plugins/publish-plugins/plugin-auto-publish-pr",
                                            {
                                                "group": "发布至 Dify Marketplace",
                                                "pages": [
                                                    "zh-hans/plugins/publish-plugins/publish-to-dify-marketplace/README",
                                                    "zh-hans/plugins/publish-plugins/publish-to-dify-marketplace/plugin-developer-guidelines",
                                                    "zh-hans/plugins/publish-plugins/publish-to-dify-marketplace/plugin-privacy-protection-guidelines"
                                                ]
                                            },
                                            "zh-hans/plugins/publish-plugins/publish-plugin-on-personal-github-repo",
                                            "zh-hans/plugins/publish-plugins/package-plugin-file-and-publish",
                                            "zh-hans/plugins/publish-plugins/signing-plugins-for-third-party-signature-verification"
                                        ]
                                    },
                                    "zh-hans/plugins/faq"
                                ]
                            },
                            {
                                "group": "研发",
                                "pages": [
                                    {
                                        "group": "DifySandbox",
                                        "pages": [
                                            "zh-hans/development/backend/sandbox/README",
                                            "zh-hans/development/backend/sandbox/contribution"
                                        ]
                                    },
                                    {
                                        "group": "模型接入",
                                        "pages": [
                                            "zh-hans/development/models-integration/hugging-face",
                                            "zh-hans/development/models-integration/replicate",
                                            "zh-hans/development/models-integration/xinference",
                                            "zh-hans/development/models-integration/openllm",
                                            "zh-hans/development/models-integration/localai",
                                            "zh-hans/development/models-integration/ollama",
                                            "zh-hans/development/models-integration/litellm",
                                            "zh-hans/development/models-integration/gpustack",
                                            "zh-hans/development/models-integration/aws-bedrock-deepseek",
                                            "zh-hans/development/models-integration/gpt-oss-local-deployment"
                                        ]
                                    },
                                    {
                                        "group": "迁移",
                                        "pages": [
                                            "zh-hans/development/migration/migrate-to-v1"
                                        ]
                                    }
                                ]
                            },
                            {
                                "group": "阅读更多",
                                "pages": [
                                    {
                                        "group": "应用案例",
                                        "pages": [
                                            "zh-hans/learn-more/use-cases/integrate-deepseek-to-build-an-ai-app",
                                            "zh-hans/learn-more/use-cases/private-ai-ollama-deepseek-dify",
                                            "zh-hans/learn-more/use-cases/train-a-qa-chatbot-that-belongs-to-you",
                                            "zh-hans/learn-more/use-cases/create-a-midjoureny-prompt-word-robot-with-zero-code",
                                            "zh-hans/learn-more/use-cases/build-an-notion-ai-assistant",
                                            "zh-hans/learn-more/use-cases/building-an-ai-thesis-slack-bot",
                                            "zh-hans/learn-more/use-cases/connect-dify-to-various-im-platforms-by-using-langbot",
                                            "zh-hans/learn-more/use-cases/create-an-ai-chatbot-with-business-data-in-minutes",
                                            "zh-hans/learn-more/use-cases/practical-implementation-of-building-llm-applications-using-a-full-set-of-open-source-tools",
                                            "zh-hans/learn-more/use-cases/dify-on-wechat",
                                            "zh-hans/learn-more/use-cases/dify-on-dingtalk",
                                            "zh-hans/learn-more/use-cases/dify-on-teams",
                                            "zh-hans/learn-more/use-cases/how-to-make-llm-app-provide-a-progressive-chat-experience",
                                            "zh-hans/learn-more/use-cases/how-to-integrate-dify-chatbot-to-your-wix-website",
                                            "zh-hans/learn-more/use-cases/how-to-connect-aws-bedrock",
                                            "zh-hans/learn-more/use-cases/dify-schedule",
                                            "zh-hans/learn-more/use-cases/dify-model-arena",
                                            "zh-hans/learn-more/use-cases/build-ai-sales-avatar",
                                            "zh-hans/learn-more/use-cases/ai-bot-rongcloud-dify-integration-guide"
                                        ]
                                    },
                                    {
                                        "group": "扩展阅读",
                                        "pages": [
                                            "zh-hans/learn-more/extended-reading/what-is-llmops",
                                            "zh-hans/learn-more/extended-reading/what-is-array-variable",
                                            {
                                                "group": "检索增强生成（RAG）",
                                                "pages": [
                                                    "zh-hans/learn-more/extended-reading/retrieval-augment/README",
                                                    "zh-hans/learn-more/extended-reading/retrieval-augment/hybrid-search",
                                                    "zh-hans/learn-more/extended-reading/retrieval-augment/rerank",
                                                    "zh-hans/learn-more/extended-reading/retrieval-augment/retrieval"
                                                ]
                                            },
                                            "zh-hans/learn-more/extended-reading/prompt-engineering",
                                            "zh-hans/learn-more/extended-reading/how-to-use-json-schema-in-dify",
                                            "zh-hans/learn-more/extended-reading/dify-docs-mcp"
                                        ]
                                    },
                                    {
                                        "group": "常见问题",
                                        "pages": [
                                            "zh-hans/learn-more/faq/install-faq",
                                            "zh-hans/learn-more/faq/llms-use-faq",
                                            "zh-hans/learn-more/faq/plugins"
                                        ]
                                    }
                                ]
                            },
                            {
                                "group": "政策",
                                "pages": [
                                    "zh-hans/policies/open-source",
                                    {
                                        "group": "用户协议",
                                        "pages": [
                                            "zh-hans/policies/agreement/README",
                                            "zh-hans/policies/agreement/tos",
                                            "zh-hans/policies/agreement/privacy",
                                            "zh-hans/policies/agreement/get-compliance-report"
                                        ]
                                    }
                                ]
                            }
                        ]
                    },
                    {
                        "tab": "插件开发",
                        "groups": [
                            {
                                "group": "概念与入门",
                                "pages": [
                                    {
                                        "group": "概览",
                                        "pages": [
                                            "plugin-dev-zh/0111-getting-started-dify-plugin"
                                        ]
                                    },
                                    "plugin-dev-zh/0131-cheatsheet"
                                ]
                            },
                            {
                                "group": "开发实践",
                                "pages": [
                                    {
                                        "group": "快速开始",
                                        "pages": [
                                            "plugin-dev-zh/0211-getting-started-by-prompt",
                                            "plugin-dev-zh/0211-getting-started-dify-tool",
                                            "plugin-dev-zh/0211-getting-started-new-model"
                                        ]
                                    },
                                    {
                                        "group": "开发 Dify 插件",
                                        "pages": [
                                            "plugin-dev-zh/0221-initialize-development-tools",
                                            "plugin-dev-zh/0222-creating-new-model-provider-extra",
                                            "plugin-dev-zh/0222-creating-new-model-provider",
                                            "plugin-dev-zh/0222-debugging-logs",
                                            "plugin-dev-zh/0222-tool-plugin"
                                        ]
                                    }
                                ]
                            },
                            {
                                "group": "贡献与发布",
                                "pages": [
                                    {
                                        "group": "行为准则与规范",
                                        "pages": [
                                            "plugin-dev-zh/0312-contributor-covenant-code-of-conduct",
                                            "plugin-dev-zh/0312-privacy-protection-guidelines",
                                            "plugin-dev-zh/0312-third-party-signature-verification"
                                        ]
                                    },
                                    {
                                        "group": "发布与上架",
                                        "pages": [
                                            "plugin-dev-zh/0321-plugin-auto-publish-pr",
                                            "plugin-dev-zh/0321-release-overview",
                                            "plugin-dev-zh/0322-release-by-file",
                                            "plugin-dev-zh/0322-release-to-dify-marketplace",
                                            "plugin-dev-zh/0322-release-to-individual-github-repo"
                                        ]
                                    },
                                    {
                                        "group": "常见问题解答",
                                        "pages": [
                                            "plugin-dev-zh/0331-faq"
                                        ]
                                    }
                                ]
                            },
                            {
                                "group": "实践案例与示例",
                                "pages": [
                                    {
                                        "group": "开发示例",
                                        "pages": [
                                            "plugin-dev-zh/0431-example-overview-and-index",
                                            "plugin-dev-zh/0432-develop-a-slack-bot-plugin",
                                            "plugin-dev-zh/0432-endpoint"
                                        ]
                                    }
                                ]
                            },
                            {
                                "group": "高级开发",
                                "pages": [
                                    {
                                        "group": "Extension 与 Agent",
                                        "pages": [
                                            "plugin-dev-zh/9231-extension-plugin",
                                            "plugin-dev-zh/9232-agent",
                                            "plugin-dev-zh/9433-agent-strategy-plugin"
                                        ]
                                    },
                                    {
                                        "group": "反向调用",
                                        "pages": [
                                            "plugin-dev-zh/9241-bundle",
                                            "plugin-dev-zh/9241-reverse-invocation",
                                            "plugin-dev-zh/9242-reverse-invocation-app",
                                            "plugin-dev-zh/9242-reverse-invocation-model",
                                            "plugin-dev-zh/9242-reverse-invocation-tool",
                                            "plugin-dev-zh/9243-customizable-model",
                                            "plugin-dev-zh/9243-reverse-invocation-node"
                                        ]
                                    }
                                ]
                            },
                            {
                                "group": "Reference & Specifications",
                                "pages": [
                                    {
                                        "group": "核心规范与功能",
                                        "pages": [
                                            "plugin-dev-zh/0411-general-specifications",
                                            "plugin-dev-zh/0411-model-designing-rules",
                                            "plugin-dev-zh/0411-model-plugin-introduction",
                                            "plugin-dev-zh/0411-persistent-storage-kv",
                                            "plugin-dev-zh/0411-plugin-info-by-manifest",
                                            "plugin-dev-zh/0411-remote-debug-a-plugin",
                                            "plugin-dev-zh/0411-tool",
                                            "plugin-dev-zh/0412-model-schema"
                                        ]
                                    }
                                ]
                            },
                            {
                                "group": "关于本文档",
                                "pages": [
                                    "plugin-dev-zh/0411-doc-contribution-guide",
                                    "plugin-dev-zh/0412-doc-writing-dimensions-guide",
                                    "plugin-dev-zh/0412-doc-understanding-the-dimensions"
                                ]
                            }
                        ]
                    },
                    {
                        "tab": "访问 API",
                        "groups": [
                            {
                                "group": "Chatbot 和 Agent",
                                "openapi": "zh-hans/openapi_chat.json"
                            },
                            {
                                "group": "Chatflow",
                                "openapi": "zh-hans/openapi_chatflow.json"
                            },
                            {
                                "group": "工作流",
                                "openapi": "zh-hans/openapi_workflow.json"
                            },
                            {
                                "group": "文本生成",
                                "openapi": "zh-hans/openapi_completion.json"
                            }
                        ]
                    },
                    {
                        "tab": "资源",
                        "pages": [
                            "zh-hans/resources/termbase",
                            "zh-hans/resources/about-dify/dify-brand-guidelines",
                            "zh-hans/resources/about-dify/dify-brand-usage-terms"
                        ]
                    }
                ]
            },
            {
                "version": "日本語",
                "tabs": [
                    {
                        "tab": "ドキュメント",
                        "groups": [
                            {
                                "group": "入門",
                                "pages": [
                                    {
                                        "group": "Difyへようこそ",
                                        "pages": [
                                            "ja-jp/introduction",
                                            "ja-jp/getting-started/readme/features-and-specifications",
                                            "ja-jp/getting-started/readme/model-providers"
                                        ]
                                    },
                                    "ja-jp/getting-started/cloud",
                                    {
                                        "group": "Dify コミュニティ版",
                                        "pages": [
                                            "ja-jp/getting-started/install-self-hosted/README",
                                            "ja-jp/getting-started/install-self-hosted/docker-compose",
                                            "ja-jp/getting-started/install-self-hosted/local-source-code",
                                            "ja-jp/getting-started/install-self-hosted/bt-panel",
                                            "ja-jp/getting-started/install-self-hosted/start-the-frontend-docker-container",
                                            "ja-jp/getting-started/install-self-hosted/environments",
                                            "ja-jp/getting-started/install-self-hosted/faq"
                                        ]
                                    },
                                    "ja-jp/getting-started/dify-premium",
                                    "ja-jp/getting-started/dify-for-education",
                                    "ja-jp/openapi-api-access-readme"
                                ]
                            },
                            {
                                "group": "マニュアル",
                                "pages": [
                                    {
                                        "group": "モデルの設定",
                                        "pages": [
                                            "ja-jp/guides/model-configuration/README",
                                            "ja-jp/guides/model-configuration/new-provider",
                                            "ja-jp/guides/model-configuration/predefined-model",
                                            "ja-jp/guides/model-configuration/customizable-model",
                                            "ja-jp/guides/model-configuration/interfaces",
                                            "ja-jp/guides/model-configuration/schema",
                                            "ja-jp/guides/model-configuration/load-balancing"
                                        ]
                                    },
                                    {
                                        "group": "アプリ・オーケストレーション",
                                        "pages": [
                                            "ja-jp/guides/application-orchestrate/README",
                                            "ja-jp/guides/application-orchestrate/creating-an-application",
                                            {
                                                "group": "チャットボット",
                                                "pages": [
                                                    "ja-jp/guides/application-orchestrate/chatbot-application",
                                                    "ja-jp/guides/application-orchestrate/multiple-llms-debugging"
                                                ]
                                            },
                                            "ja-jp/guides/application-orchestrate/agent",
                                            {
                                                "group": "ツールキット",
                                                "pages": [
                                                    "ja-jp/guides/application-orchestrate/app-toolkits/README",
                                                    "ja-jp/guides/application-orchestrate/app-toolkits/moderation-tool"
                                                ]
                                            }
                                        ]
                                    },
                                    {
                                        "group": "ワークフロー",
                                        "pages": [
                                            "ja-jp/guides/workflow/concepts",
                                            "ja-jp/guides/workflow/variables",
                                            {
                                                "group": "ノードの説明",
                                                "pages": [
                                                    "ja-jp/guides/workflow/node/start",
                                                    "ja-jp/guides/workflow/node/end",
                                                    "ja-jp/guides/workflow/node/answer",
                                                    "ja-jp/guides/workflow/node/llm",
                                                    "ja-jp/guides/workflow/node/knowledge-retrieval",
                                                    "ja-jp/guides/workflow/node/question-classifier",
                                                    "ja-jp/guides/workflow/node/ifelse",
                                                    "ja-jp/guides/workflow/node/code",
                                                    "ja-jp/guides/workflow/node/template",
                                                    "ja-jp/guides/workflow/node/doc-extractor",
                                                    "ja-jp/guides/workflow/node/list-operator",
                                                    "ja-jp/guides/workflow/node/variable-aggregator",
                                                    "ja-jp/guides/workflow/node/variable-assigner",
                                                    "ja-jp/guides/workflow/node/iteration",
                                                    "ja-jp/guides/workflow/node/parameter-extractor",
                                                    "ja-jp/guides/workflow/node/http-request",
                                                    "ja-jp/guides/workflow/node/agent",
                                                    "ja-jp/guides/workflow/node/tools",
                                                    "ja-jp/guides/workflow/node/loop"
                                                ]
                                            },
                                            "ja-jp/guides/workflow/shortcut-key",
                                            "ja-jp/guides/workflow/orchestrate-node",
                                            "ja-jp/guides/workflow/file-upload",
                                            {
                                                "group": "エラー処理",
                                                "pages": [
                                                    "ja-jp/guides/workflow/error-handling/README",
                                                    "ja-jp/guides/workflow/error-handling/predefined-nodes-failure-logic",
                                                    "ja-jp/guides/workflow/error-handling/error-type"
                                                ]
                                            },
                                            "ja-jp/guides/workflow/additional-feature",
                                            {
                                                "group": "プレビューとデバッグ",
                                                "pages": [
                                                    "ja-jp/guides/workflow/debug-and-preview/preview-and-run",
                                                    "ja-jp/guides/workflow/debug-and-preview/step-run",
                                                    "ja-jp/guides/workflow/debug-and-preview/history-and-logs",
                                                    "ja-jp/guides/workflow/debug-and-preview/variable-inspect"
                                                ]
                                            },
                                            "ja-jp/guides/workflow/publish",
                                            "ja-jp/guides/workflow/structured-outputs",
                                            "ja-jp/guides/workflow/bulletin"
                                        ]
                                    },
                                    {
                                        "group": "ナレッジベース",
                                        "pages": [
                                            "ja-jp/guides/knowledge-base/readme",
                                            {
                                                "group": "ナレッジベース作成",
                                                "pages": [
                                                    "ja-jp/guides/knowledge-base/knowledge-base-creation/introduction",
                                                    {
                                                        "group": "1. オンラインデータソースの活用",
                                                        "pages": [
                                                            "ja-jp/guides/knowledge-base/create-knowledge-and-upload-documents/import-content-data/readme",
                                                            "ja-jp/guides/knowledge-base/create-knowledge-and-upload-documents/import-content-data/sync-from-notion",
                                                            "ja-jp/guides/knowledge-base/create-knowledge-and-upload-documents/import-content-data/sync-from-website"
                                                        ]
                                                    },
                                                    "ja-jp/guides/knowledge-base/create-knowledge-and-upload-documents/chunking-and-cleaning-text",
                                                    "ja-jp/guides/knowledge-base/create-knowledge-and-upload-documents/setting-indexing-methods"
                                                ]
                                            },
                                            {
                                                "group": "ナレッジベースの管理",
                                                "pages": [
                                                    "ja-jp/guides/knowledge-base/knowledge-and-documents-maintenance/readme",
                                                    "ja-jp/guides/knowledge-base/knowledge-and-documents-maintenance/maintain-knowledge-documents",
                                                    "ja-jp/guides/knowledge-base/knowledge-and-documents-maintenance/maintain-dataset-via-api"
                                                ]
                                            },
                                            "ja-jp/guides/knowledge-base/metadata",
                                            "ja-jp/guides/knowledge-base/integrate-knowledge-within-application",
                                            "ja-jp/guides/knowledge-base/retrieval-test-and-citation",
                                            "ja-jp/guides/knowledge-base/knowledge-request-rate-limit",
                                            "ja-jp/guides/knowledge-base/connect-external-knowledge-base",
                                            "ja-jp/guides/knowledge-base/api-documentation/external-knowledge-api-documentation"
                                        ]
                                    },
                                    {
                                        "group": "アプリ公開",
                                        "pages": [
                                            {
                                                "group": "シングルページWebアプリとして公開",
                                                "pages": [
                                                    "ja-jp/guides/application-publishing/launch-your-webapp-quickly/web-app-settings",
                                                    "ja-jp/guides/application-publishing/launch-your-webapp-quickly/text-generator",
                                                    "ja-jp/guides/application-publishing/launch-your-webapp-quickly/conversation-application"
                                                ]
                                            },
                                            "ja-jp/guides/application-publishing/publish-mcp",
                                            "ja-jp/guides/application-publishing/embedding-in-websites",
                                            "ja-jp/guides/application-publishing/developing-with-apis",
                                            "ja-jp/guides/application-publishing/based-on-frontend-templates"
                                        ]
                                    },
                                    {
                                        "group": "アノテーション",
                                        "pages": [
                                            "ja-jp/guides/annotation/logs",
                                            "ja-jp/guides/annotation/annotation-reply"
                                        ]
                                    },
                                    {
                                        "group": "モニタリング",
                                        "pages": [
                                            "ja-jp/guides/monitoring/analysis",
                                            {
                                                "group": "外部Opsツール統合",
                                                "pages": [
                                                    "ja-jp/guides/monitoring/integrate-external-ops-tools/integrate-arize",
                                                    "ja-jp/guides/monitoring/integrate-external-ops-tools/integrate-phoenix",
                                                    "ja-jp/guides/monitoring/integrate-external-ops-tools/integrate-langfuse",
                                                    "ja-jp/guides/monitoring/integrate-external-ops-tools/integrate-langsmith",
                                                    "ja-jp/guides/monitoring/integrate-external-ops-tools/integrate-opik",
                                                    "ja-jp/guides/monitoring/integrate-external-ops-tools/integrate-weave"
                                                ]
                                            }
                                        ]
                                    },
                                    {
                                        "group": "拡張",
                                        "pages": [
                                            {
                                                "group": "API 拡張",
                                                "pages": [
                                                    "ja-jp/guides/extension/api-based-extension/README",
                                                    "ja-jp/guides/extension/api-based-extension/cloudflare-workers",
                                                    "ja-jp/guides/extension/api-based-extension/moderation"
                                                ]
                                            },
                                            {
                                                "group": "コード拡張",
                                                "pages": [
                                                    "ja-jp/guides/extension/code-based-extension/README",
                                                    "ja-jp/guides/extension/code-based-extension/external-data-tool",
                                                    "ja-jp/guides/extension/code-based-extension/moderation"
                                                ]
                                            }
                                        ]
                                    },
                                    {
                                        "group": "ツール",
                                        "pages": [
                                            "ja-jp/guides/tools/types-of-tools",
                                            "ja-jp/guides/tools/mcp"
                                        ]
                                    },
                                    {
                                        "group": "コラボレーション",
                                        "pages": [
                                            "ja-jp/guides/workspace/readme",
                                            "ja-jp/guides/workspace/app",
                                            "ja-jp/guides/workspace/invite-and-manage-members"
                                        ]
                                    },
                                    {
                                        "group": "管理",
                                        "pages": [
                                            "ja-jp/guides/management/app-management",
                                            "ja-jp/guides/management/team-members-management",
                                            "ja-jp/guides/management/personal-account-management",
                                            "ja-jp/guides/management/subscription-management",
                                            "ja-jp/guides/management/version-control"
                                        ]
                                    }
                                ]
                            },
                            {
                                "group": "ハンドオン工房",
                                "pages": [
                                    {
                                        "group": "初級編",
                                        "pages": [
                                            "ja-jp/workshop/basic/README",
                                            "ja-jp/workshop/basic/build-ai-image-generation-app",
                                            "ja-jp/workshop/basic/travel-assistant",
                                            "ja-jp/workshop/basic/the-right-way-of-markdown"
                                        ]
                                    },
                                    {
                                        "group": "中級編",
                                        "pages": [
                                            "ja-jp/workshop/intermediate/article-reader",
                                            "ja-jp/workshop/intermediate/twitter-chatflow"
                                        ]
                                    }
                                ]
                            },
                            {
                                "group": "コミュニティ",
                                "pages": [
                                    "ja-jp/community/support",
                                    "ja-jp/community/contribution",
                                    "ja-jp/community/docs-contribution"
                                ]
                            },
                            {
                                "group": "プラグイン",
                                "pages": [
                                    "ja-jp/plugins/introduction",
                                    {
                                        "group": "クイックスタート",
                                        "pages": [
                                            "ja-jp/plugins/quick-start/README",
                                            "ja-jp/plugins/quick-start/install-plugins",
                                            {
                                                "group": "プラグイン開発の入門",
                                                "pages": [
                                                    "ja-jp/plugins/quick-start/develop-plugins/README",
                                                    "ja-jp/plugins/quick-start/develop-plugins/initialize-development-tools",
                                                    "ja-jp/plugins/quick-start/develop-plugins/tool-plugin",
                                                    {
                                                        "group": "モデル型プラグイン",
                                                        "pages": [
                                                            "ja-jp/plugins/quick-start/develop-plugins/model-plugin/README",
                                                            "ja-jp/plugins/quick-start/develop-plugins/model-plugin/create-model-providers",
                                                            "ja-jp/plugins/quick-start/develop-plugins/model-plugin/integrate-the-predefined-model",
                                                            "ja-jp/plugins/quick-start/develop-plugins/model-plugin/customizable-model"
                                                        ]
                                                    },
                                                    "ja-jp/plugins/quick-start/develop-plugins/agent-strategy-plugin",
                                                    "ja-jp/plugins/quick-start/develop-plugins/extension-plugin",
                                                    "ja-jp/plugins/quick-start/develop-plugins/bundle"
                                                ]
                                            },
                                            "ja-jp/plugins/quick-start/debug-plugin"
                                        ]
                                    },
                                    "ja-jp/plugins/manage-plugins",
                                    {
                                        "group": "スキーマ仕様",
                                        "pages": [
                                            "ja-jp/plugins/schema-definition/README",
                                            "ja-jp/plugins/schema-definition/manifest",
                                            "ja-jp/plugins/schema-definition/endpoint",
                                            "ja-jp/plugins/schema-definition/tool",
                                            "ja-jp/plugins/schema-definition/agent",
                                            {
                                                "group": "Model",
                                                "pages": [
                                                    "ja-jp/plugins/schema-definition/model/README",
                                                    "ja-jp/plugins/schema-definition/model/model-designing-rules",
                                                    "ja-jp/plugins/schema-definition/model/model-schema"
                                                ]
                                            },
                                            "ja-jp/plugins/schema-definition/general-specifications",
                                            "ja-jp/plugins/schema-definition/persistent-storage",
                                            {
                                                "group": "Difyサービスの逆呼び出し",
                                                "pages": [
                                                    "ja-jp/plugins/schema-definition/reverse-invocation-of-the-dify-service/README",
                                                    "ja-jp/plugins/schema-definition/reverse-invocation-of-the-dify-service/app",
                                                    "ja-jp/plugins/schema-definition/reverse-invocation-of-the-dify-service/model",
                                                    "ja-jp/plugins/schema-definition/reverse-invocation-of-the-dify-service/tool",
                                                    "ja-jp/plugins/schema-definition/reverse-invocation-of-the-dify-service/node"
                                                ]
                                            }
                                        ]
                                    },
                                    {
                                        "group": "ベストプラクティス",
                                        "pages": [
                                            "ja-jp/plugins/best-practice/README",
                                            "ja-jp/plugins/best-practice/develop-a-slack-bot-plugin",
                                            "ja-jp/plugins/best-practice/how-to-use-mcp-zapier",
                                            "ja-jp/plugins/best-practice/how-to-print-strings-to-logs-for-debugging"
                                        ]
                                    },
                                    {
                                        "group": "プラグインの公開",
                                        "pages": [
                                            "ja-jp/plugins/publish-plugins/README",
                                            "ja-jp/plugins/publish-plugins/plugin-auto-publish-pr",
                                            {
                                                "group": "Difyマーケットプレイスへの公開",
                                                "pages": [
                                                    "ja-jp/plugins/publish-plugins/publish-to-dify-marketplace/README",
                                                    "ja-jp/plugins/publish-plugins/publish-to-dify-marketplace/plugin-developer-guidelines",
                                                    "ja-jp/plugins/publish-plugins/publish-to-dify-marketplace/plugin-privacy-protection-guidelines"
                                                ]
                                            },
                                            "ja-jp/plugins/publish-plugins/publish-plugin-on-personal-github-repo",
                                            "ja-jp/plugins/publish-plugins/package-plugin-file-and-publish",
                                            "ja-jp/plugins/publish-plugins/signing-plugins-for-third-party-signature-verification"
                                        ]
                                    },
                                    "ja-jp/plugins/faq"
                                ]
                            },
                            {
                                "group": "開発",
                                "pages": [
                                    {
                                        "group": "バックエンド",
                                        "pages": [
                                            "ja-jp/development/backend/sandbox/README",
                                            "ja-jp/development/backend/sandbox/contribution"
                                        ]
                                    },
                                    {
                                        "group": "モデルの統合",
                                        "pages": [
                                            "ja-jp/development/models-integration/hugging-face",
                                            "ja-jp/development/models-integration/replicate",
                                            "ja-jp/development/models-integration/xinference",
                                            "ja-jp/development/models-integration/openllm",
                                            "ja-jp/development/models-integration/localai",
                                            "ja-jp/development/models-integration/ollama",
                                            "ja-jp/development/models-integration/litellm",
                                            "ja-jp/development/models-integration/gpustack",
                                            "ja-jp/development/models-integration/aws-bedrock-deepseek",
                                            "ja-jp/development/models-integration/gpt-oss-local-deployment"
                                        ]
                                    },
                                    {
                                        "group": "移行",
                                        "pages": [
                                            "ja-jp/development/migration/migrate-to-v1"
                                        ]
                                    }
                                ]
                            },
                            {
                                "group": "もっと読む",
                                "pages": [
                                    {
                                        "group": "活用事例",
                                        "pages": [
                                            "ja-jp/learn-more/use-cases/integrate-deepseek-to-build-an-ai-app",
                                            "ja-jp/learn-more/use-cases/private-ai-ollama-deepseek-dify",
                                            "ja-jp/learn-more/use-cases/create-a-midjoureny-prompt-word-robot-with-zero-code",
                                            "ja-jp/learn-more/use-cases/build-an-notion-ai-assistant",
                                            "ja-jp/learn-more/use-cases/create-an-ai-chatbot-with-business-data-in-minutes",
                                            "ja-jp/learn-more/use-cases/how-to-integrate-dify-chatbot-to-your-wix-website",
                                            "ja-jp/learn-more/use-cases/how-to-connect-aws-bedrock",
                                            "ja-jp/learn-more/use-cases/dify-model-arena",
                                            "ja-jp/learn-more/use-cases/dify-schedule",
                                            "ja-jp/learn-more/use-cases/building-an-ai-thesis-slack-bot",
                                            "ja-jp/learn-more/use-cases/build-ai-sales-avatar"
                                        ]
                                    },
                                    {
                                        "group": "さらに読む",
                                        "pages": [
                                            "ja-jp/learn-more/extended-reading/what-is-llmops",
                                            "ja-jp/learn-more/extended-reading/what-is-array-variable",
                                            {
                                                "group": "検索拡張生成（RAG）",
                                                "pages": [
                                                    "ja-jp/learn-more/extended-reading/retrieval-augment/README",
                                                    "ja-jp/learn-more/extended-reading/retrieval-augment/hybrid-search",
                                                    "ja-jp/learn-more/extended-reading/retrieval-augment/rerank",
                                                    "ja-jp/learn-more/extended-reading/retrieval-augment/retrieval"
                                                ]
                                            },
                                            "ja-jp/learn-more/extended-reading/how-to-use-json-schema-in-dify",
                                            "ja-jp/learn-more/extended-reading/dify-docs-mcp"
                                        ]
                                    },
                                    {
                                        "group": "よくある質問",
                                        "pages": [
                                            "ja-jp/learn-more/faq/install-faq",
                                            "ja-jp/learn-more/faq/llms-use-faq",
                                            "ja-jp/learn-more/faq/plugins"
                                        ]
                                    }
                                ]
                            },
                            {
                                "group": "ポリシー",
                                "pages": [
                                    "ja-jp/policies/open-source",
                                    {
                                        "group": "ユーザ規約",
                                        "pages": [
                                            "ja-jp/policies/agreement/README",
                                            "ja-jp/policies/agreement/tos",
                                            "ja-jp/policies/agreement/privacy",
                                            "ja-jp/policies/agreement/get-compliance-report"
                                        ]
                                    }
                                ]
                            }
                        ]
                    },
                    {
                        "tab": "プラグイン開発",
                        "groups": [
                            {
                                "group": "概念と概要",
                                "pages": [
                                    {
                                        "group": "概要",
                                        "pages": [
                                            "plugin-dev-ja/0111-getting-started-dify-plugin"
                                        ]
                                    },
                                    "plugin-dev-ja/0131-cheatsheet"
                                ]
                            },
                            {
                                "group": "開発実践",
                                "pages": [
                                    {
                                        "group": "クイックスタート",
                                        "pages": [
                                            "plugin-dev-ja/0211-getting-started-by-prompt",
                                            "plugin-dev-ja/0211-getting-started-dify-tool",
                                            "plugin-dev-ja/0211-getting-started-new-model"
                                        ]
                                    },
                                    {
                                        "group": "Difyプラグインの開発",
                                        "pages": [
                                            "plugin-dev-ja/0221-initialize-development-tools",
                                            "plugin-dev-ja/0222-creating-new-model-provider-extra",
                                            "plugin-dev-ja/0222-creating-new-model-provider",
                                            "plugin-dev-ja/0222-debugging-logs",
                                            "plugin-dev-ja/0222-tool-plugin"
                                        ]
                                    }
                                ]
                            },
                            {
                                "group": "貢献と公開",
                                "pages": [
                                    {
                                        "group": "行動規範と基準",
                                        "pages": [
                                            "plugin-dev-ja/0312-contributor-covenant-code-of-conduct",
                                            "plugin-dev-ja/0312-privacy-protection-guidelines",
                                            "plugin-dev-ja/0312-third-party-signature-verification"
                                        ]
                                    },
                                    {
                                        "group": "公開と掲載",
                                        "pages": [
                                            "plugin-dev-ja/0321-plugin-auto-publish-pr",
                                            "plugin-dev-ja/0321-release-overview",
                                            "plugin-dev-ja/0322-release-by-file",
                                            "plugin-dev-ja/0322-release-to-dify-marketplace",
                                            "plugin-dev-ja/0322-release-to-individual-github-repo"
                                        ]
                                    },
                                    {
                                        "group": "よくある質問 (FAQ)",
                                        "pages": [
                                            "plugin-dev-ja/0331-faq"
                                        ]
                                    }
                                ]
                            },
                            {
                                "group": "実践例とユースケース",
                                "pages": [
                                    {
                                        "group": "開発例",
                                        "pages": [
                                            "plugin-dev-ja/0431-example-overview-and-index",
                                            "plugin-dev-ja/0432-develop-a-slack-bot-plugin",
                                            "plugin-dev-ja/0432-endpoint"
                                        ]
                                    }
                                ]
                            },
                            {
                                "group": "高度な開発",
                                "pages": [
                                    {
                                        "group": "Extension と Agent",
                                        "pages": [
                                            "plugin-dev-ja/9231-extension-plugin",
                                            "plugin-dev-ja/9232-agent",
                                            "plugin-dev-ja/9433-agent-strategy-plugin"
                                        ]
                                    },
                                    {
                                        "group": "リバースコール",
                                        "pages": [
                                            "plugin-dev-ja/9241-bundle",
                                            "plugin-dev-ja/9241-reverse-invocation",
                                            "plugin-dev-ja/9242-reverse-invocation-app",
                                            "plugin-dev-ja/9242-reverse-invocation-model",
                                            "plugin-dev-ja/9242-reverse-invocation-tool",
                                            "plugin-dev-ja/9243-customizable-model",
                                            "plugin-dev-ja/9243-reverse-invocation-node"
                                        ]
                                    }
                                ]
                            },
                            {
                                "group": "リファレンスと仕様",
                                "pages": [
                                    {
                                        "group": "コア仕様と機能",
                                        "pages": [
                                            "plugin-dev-ja/0411-general-specifications",
                                            "plugin-dev-ja/0411-model-designing-rules",
                                            "plugin-dev-ja/0411-model-plugin-introduction",
                                            "plugin-dev-ja/0411-persistent-storage-kv",
                                            "plugin-dev-ja/0411-plugin-info-by-manifest",
                                            "plugin-dev-ja/0411-remote-debug-a-plugin",
                                            "plugin-dev-ja/0411-tool",
                                            "plugin-dev-ja/0412-model-schema"
                                        ]
                                    }
                                ]
                            },
                            {
                                "group": "ドキュメントについて",
                                "pages": [
                                    "plugin-dev-ja/0411-doc-contribution-guide",
                                    "plugin-dev-ja/0412-doc-writing-dimensions-guide",
                                    "plugin-dev-ja/0412-doc-understanding-the-dimensions"
                                ]
                            }
                        ]
                    },
                    {
                        "tab": "APIアクセス",
                        "groups": [
                            {
                                "group": "ChatbotとAgent",
                                "openapi": "ja-jp/openapi_chat.json"
                            },
                            {
                                "group": "チャットフロー",
                                "openapi": "ja-jp/openapi_chatflow.json"
                            },
                            {
                                "group": "ワークフロー",
                                "openapi": "ja-jp/openapi_workflow.json"
                            },
                            {
                                "group": "テキスト ジェネレーター",
                                "openapi": "ja-jp/openapi_completion.json"
                            }
                        ]
                    },
                    {
                        "tab": "リソース",
                        "pages": [
                            "ja-jp/resources/termbase",
                            "ja-jp/resources/about-dify/dify-brand-guidelines",
                            "ja-jp/resources/about-dify/dify-brand-usage-terms"
                        ]
                    }
                ]
            },
            {
                "version": "Archived",
                "href": "https://legacy-docs.dify.ai/"
            }
        ]
    },
    "contextual": {
        "options": [
            "copy",
            "view"
        ]
    },
    "styling": {
        "codeblocks": "system"
    },
    "redirects": [
        {
            "source": "plugins/schema-definition/model",
            "destination": "en/plugins/schema-definition/model/model-designing-rules"
        },
        {
            "source": "plugins/schema-definition",
            "destination": "en/plugins/schema-definition/manifest"
        },
        {
            "source": "guides/application-orchestrate/app-toolkits",
            "destination": "guides/application-orchestrate/app-toolkits/readme"
        },
        {
            "source": "ja-jp/plugins/plugin-auto-publish-pr",
            "destination": "ja-jp/plugins/publish-plugins/plugin-auto-publish-pr"
        },
        {
            "source": "zh-hans/plugins/plugin-auto-publish-pr",
            "destination": "zh-hans/plugins/publish-plugins/plugin-auto-publish-pr"
        },
        {
            "source": "en/plugins/plugin-auto-publish-pr",
            "destination": "en/plugins/publish-plugins/plugin-auto-publish-pr"
        },
        {
            "source": "zh-hans/getting-started/install-self-hosted",
            "destination": "zh-hans/getting-started/install-self-hosted/readme"
        },
        {
            "source": "zh-hans/guides/model-configuration",
            "destination": "zh-hans/guides/model-configuration/readme"
        },
        {
            "source": "zh-hans/guides/application-orchestrate",
            "destination": "zh-hans/guides/application-orchestrate/readme"
        },
        {
            "source": "zh-hans/guides/application-orchestrate/app-toolkits",
            "destination": "zh-hans/guides/application-orchestrate/app-toolkits/readme"
        },
        {
            "source": "zh-hans/guides/workflow",
            "destination": "zh-hans/guides/workflow/readme"
        },
        {
            "source": "zh-hans/guides/workflow/node",
            "destination": "zh-hans/guides/workflow/node/start"
        },
        {
            "source": "zh-hans/guides/workflow/error-handling",
            "destination": "zh-hans/guides/workflow/error-handling/readme"
        },
        {
            "source": "zh-hans/guides/workflow/debug-and-preview",
            "destination": "zh-hans/guides/workflow/debug-and-preview/preview-and-run"
        },
        {
            "source": "zh-hans/guides/workflow/debug-and-preview/yu-lan-yu-yun-hang",
            "destination": "zh-hans/guides/workflow/debug-and-preview/preview-and-run"
        },
        {
            "source": "zh-hans/guides/knowledge-base",
            "destination": "zh-hans/guides/knowledge-base/readme"
        },
        {
            "source": "zh-hans/guides/knowledge-base/create-knowledge-and-upload-documents",
            "destination": "zh-hans/guides/knowledge-base/knowledge-base-creation/introduction"
        },
        {
            "source": "zh-hans/guides/knowledge-base/create-knowledge-and-upload-documents/import-content-data",
            "destination": "zh-hans/guides/knowledge-base/create-knowledge-and-upload-documents/import-content-data/readme"
        },
        {
            "source": "zh-hans/guides/knowledge-base/knowledge-and-documents-maintenance",
            "destination": "zh-hans/guides/knowledge-base/knowledge-and-documents-maintenance/introduction"
        },
        {
            "source": "zh-hans/guides/tools",
            "destination": "zh-hans/guides/tools/readme"
        },
        {
            "source": "zh-hans/guides/tools/tool-configuration",
            "destination": "zh-hans/guides/tools/tool-configuration/readme"
        },
        {
            "source": "zh-hans/guides/application-publishing",
            "destination": "zh-hans/guides/application-publishing/readme"
        },
        {
            "source": "zh-hans/guides/application-publishing/launch-your-webapp-quickly",
            "destination": "zh-hans/guides/application-publishing/launch-your-webapp-quickly/readme"
        },
        {
            "source": "zh-hans/guides/annotation",
            "destination": "zh-hans/guides/annotation/readme"
        },
        {
            "source": "zh-hans/guides/monitoring",
            "destination": "zh-hans/guides/monitoring/readme"
        },
        {
            "source": "zh-hans/guides/monitoring/integrate-external-ops-tools",
            "destination": "zh-hans/guides/monitoring/integrate-external-ops-tools/readme"
        },
        {
            "source": "zh-hans/guides/extension",
            "destination": "zh-hans/guides/extension/readme"
        },
        {
            "source": "zh-hans/guides/extension/api-based-extension",
            "destination": "zh-hans/guides/extension/api-based-extension/readme"
        },
        {
            "source": "zh-hans/guides/extension/code-based-extension",
            "destination": "zh-hans/guides/extension/code-based-extension/readme"
        },
        {
            "source": "zh-hans/guides/workspace",
            "destination": "zh-hans/guides/workspace/readme"
        },
        {
            "source": "zh-hans/guides/management",
            "destination": "zh-hans/guides/management/readme"
        },
        {
            "source": "zh-hans/workshop/basic",
            "destination": "zh-hans/workshop/readme"
        },
        {
            "source": "zh-hans/workshop/intermediate",
            "destination": "zh-hans/workshop/intermediate/readme"
        },
        {
            "source": "zh-hans/plugins/quick-start",
            "destination": "zh-hans/plugins/quick-start/readme"
        },
        {
            "source": "zh-hans/plugins/quick-start/develop-plugins",
            "destination": "zh-hans/plugins/quick-start/develop-plugins/readme"
        },
        {
            "source": "zh-hans/plugins/quick-start/develop-plugins/model-plugin",
            "destination": "zh-hans/plugins/quick-start/develop-plugins/model-plugin/readme"
        },
        {
            "source": "zh-hans/plugins/schema-definition",
            "destination": "zh-hans/plugins/schema-definition/readme"
        },
        {
            "source": "zh-hans/plugins/schema-definition/model",
            "destination": "zh-hans/plugins/schema-definition/model/readme"
        },
        {
            "source": "zh-hans/plugins/schema-definition/reverse-invocation-of-the-dify-service",
            "destination": "zh-hans/plugins/schema-definition/reverse-invocation-of-the-dify-service/readme"
        },
        {
            "source": "zh-hans/plugins/best-practice",
            "destination": "zh-hans/plugins/best-practice/develop-a-slack-bot-plugin"
        },
        {
            "source": "zh-hans/plugins/publish-plugins",
            "destination": "zh-hans/plugins/publish-plugins/readme"
        },
        {
            "source": "zh-hans/plugins/publish-plugins/publish-to-dify-marketplace",
            "destination": "zh-hans/plugins/publish-plugins/publish-to-dify-marketplace/readme"
        },
        {
            "source": "zh-hans/development/backend",
            "destination": "zh-hans/development/backend/readme"
        },
        {
            "source": "zh-hans/development/backend/sandbox",
            "destination": "zh-hans/development/backend/sandbox/readme"
        },
        {
            "source": "zh-hans/development/models-integration",
            "destination": "zh-hans/development/models-integration/readme"
        },
        {
            "source": "zh-hans/development/migration",
            "destination": "zh-hans/development/migration/readme"
        },
        {
            "source": "zh-hans/learn-more/use-cases",
            "destination": "zh-hans/learn-more/use-cases/readme"
        },
        {
            "source": "zh-hans/learn-more/extended-reading",
            "destination": "zh-hans/learn-more/extended-reading/readme"
        },
        {
            "source": "zh-hans/learn-more/extended-reading/retrieval-augment",
            "destination": "zh-hans/learn-more/extended-reading/retrieval-augment/readme"
        },
        {
            "source": "zh-hans/learn-more/faq",
            "destination": "zh-hans/learn-more/faq/readme"
        },
        {
            "source": "zh-hans/policies/agreement",
            "destination": "zh-hans/policies/agreement/readme"
        },
        {
            "source": "/zh-hans",
            "destination": "/zh-hans/introduction"
        },
        {
            "source": "/introduction",
            "destination": "/en/introduction"
        },
        {
            "source": "/getting-started/readme/features-and-specifications",
            "destination": "/en/getting-started/readme/features-and-specifications"
        },
        {
            "source": "/getting-started/readme/model-providers",
            "destination": "/en/getting-started/readme/model-providers"
        },
        {
            "source": "/getting-started/install-self-hosted",
            "destination": "/en/getting-started/install-self-hosted/readme"
        },
        {
            "source": "/getting-started/install-self-hosted/docker-compose",
            "destination": "/en/getting-started/install-self-hosted/docker-compose"
        },
        {
            "source": "/getting-started/install-self-hosted/local-source-code",
            "destination": "/en/getting-started/install-self-hosted/local-source-code"
        },
        {
            "source": "/getting-started/install-self-hosted/bt-panel",
            "destination": "/en/getting-started/install-self-hosted/bt-panel"
        },
        {
            "source": "/getting-started/install-self-hosted/start-the-frontend-docker-container",
            "destination": "/en/getting-started/install-self-hosted/start-the-frontend-docker-container"
        },
        {
            "source": "/getting-started/install-self-hosted/environments",
            "destination": "/en/getting-started/install-self-hosted/environments"
        },
        {
            "source": "/getting-started/install-self-hosted/faqs",
            "destination": "/en/getting-started/install-self-hosted/faqs"
        },
        {
            "source": "/getting-started/cloud",
            "destination": "/en/getting-started/cloud"
        },
        {
            "source": "/getting-started/dify-premium",
            "destination": "/en/getting-started/dify-premium"
        },
        {
            "source": "/guides/model-configuration",
            "destination": "/en/guides/model-configuration/readme"
        },
        {
            "source": "/guides/model-configuration/new-provider",
            "destination": "/en/guides/model-configuration/new-provider"
        },
        {
            "source": "/guides/model-configuration/predefined-model",
            "destination": "/en/guides/model-configuration/predefined-model"
        },
        {
            "source": "/guides/model-configuration/customizable-model",
            "destination": "/en/guides/model-configuration/customizable-model"
        },
        {
            "source": "/guides/model-configuration/interfaces",
            "destination": "/en/guides/model-configuration/interfaces"
        },
        {
            "source": "/guides/model-configuration/schema",
            "destination": "/en/guides/model-configuration/schema"
        },
        {
            "source": "/guides/model-configuration/load-balancing",
            "destination": "/en/guides/model-configuration/load-balancing"
        },
        {
            "source": "/guides/application-orchestrate",
            "destination": "/en/guides/application-orchestrate/readme"
        },
        {
            "source": "/guides/application-orchestrate/creating-an-application",
            "destination": "/en/guides/application-orchestrate/creating-an-application"
        },
        {
            "source": "/guides/application-orchestrate/chatbot-application",
            "destination": "/en/guides/application-orchestrate/chatbot-application"
        },
        {
            "source": "/guides/application-orchestrate/multiple-llms-debugging",
            "destination": "/en/guides/application-orchestrate/multiple-llms-debugging"
        },
        {
            "source": "/guides/application-orchestrate/agent",
            "destination": "/en/guides/application-orchestrate/agent"
        },
        {
            "source": "/guides/application-orchestrate/app-toolkits",
            "destination": "/en/guides/application-orchestrate/app-toolkits/readme"
        },
        {
            "source": "/guides/application-orchestrate/app-toolkits/moderation-tool",
            "destination": "/en/guides/application-orchestrate/app-toolkits/moderation-tool"
        },
        {
            "source": "/guides/workflow",
            "destination": "/en/guides/workflow/readme"
        },
        {
            "source": "/guides/workflow/key-concepts",
            "destination": "/en/guides/workflow/key-concepts"
        },
        {
            "source": "/guides/workflow/variables",
            "destination": "/en/guides/workflow/variables"
        },
        {
            "source": "/guides/workflow/node",
            "destination": "/en/guides/workflow/node/start"
        },
        {
            "source": "/guides/workflow/node/start",
            "destination": "/en/guides/workflow/node/start"
        },
        {
            "source": "/guides/workflow/node/end",
            "destination": "/en/guides/workflow/node/end"
        },
        {
            "source": "/guides/workflow/node/answer",
            "destination": "/en/guides/workflow/node/answer"
        },
        {
            "source": "/guides/workflow/node/llm",
            "destination": "/en/guides/workflow/node/llm"
        },
        {
            "source": "/guides/workflow/node/knowledge-retrieval",
            "destination": "/en/guides/workflow/node/knowledge-retrieval"
        },
        {
            "source": "/guides/workflow/node/question-classifier",
            "destination": "/en/guides/workflow/node/question-classifier"
        },
        {
            "source": "/guides/workflow/node/ifelse",
            "destination": "/en/guides/workflow/node/ifelse"
        },
        {
            "source": "/guides/workflow/node/code",
            "destination": "/en/guides/workflow/node/code"
        },
        {
            "source": "/guides/workflow/node/template",
            "destination": "/en/guides/workflow/node/template"
        },
        {
            "source": "/guides/workflow/node/doc-extractor",
            "destination": "/en/guides/workflow/node/doc-extractor"
        },
        {
            "source": "/guides/workflow/node/list-operator",
            "destination": "/en/guides/workflow/node/list-operator"
        },
        {
            "source": "/guides/workflow/node/variable-aggregator",
            "destination": "/en/guides/workflow/node/variable-aggregator"
        },
        {
            "source": "/guides/workflow/node/variable-assigner",
            "destination": "/en/guides/workflow/node/variable-assigner"
        },
        {
            "source": "/guides/workflow/node/iteration",
            "destination": "/en/guides/workflow/node/iteration"
        },
        {
            "source": "/guides/workflow/node/parameter-extractor",
            "destination": "/en/guides/workflow/node/parameter-extractor"
        },
        {
            "source": "/guides/workflow/node/http-request",
            "destination": "/en/guides/workflow/node/http-request"
        },
        {
            "source": "/guides/workflow/node/agent",
            "destination": "/en/guides/workflow/node/agent"
        },
        {
            "source": "/guides/workflow/node/tools",
            "destination": "/en/guides/workflow/node/tools"
        },
        {
            "source": "/guides/workflow/node/loop",
            "destination": "/en/guides/workflow/node/loop"
        },
        {
            "source": "/guides/workflow/shortcut-key",
            "destination": "/en/guides/workflow/shortcut-key"
        },
        {
            "source": "/guides/workflow/orchestrate-node",
            "destination": "/en/guides/workflow/orchestrate-node"
        },
        {
            "source": "/guides/workflow/file-upload",
            "destination": "/en/guides/workflow/file-upload"
        },
        {
            "source": "/guides/workflow/error-handling",
            "destination": "/en/guides/workflow/error-handling/readme"
        },
        {
            "source": "/guides/workflow/error-handling/predefined-error-handling-logic",
            "destination": "/en/guides/workflow/error-handling/predefined-error-handling-logic"
        },
        {
            "source": "/guides/workflow/error-handling/error-type",
            "destination": "/en/guides/workflow/error-handling/error-type"
        },
        {
            "source": "/guides/workflow/additional-features",
            "destination": "/en/guides/workflow/additional-features"
        },
        {
            "source": "/guides/workflow/debug-and-preview",
            "destination": "/en/guides/workflow/debug-and-preview/readme"
        },
        {
            "source": "/guides/workflow/debug-and-preview/yu-lan-yu-yun-hang",
            "destination": "/en/guides/workflow/debug-and-preview/yu-lan-yu-yun-hang"
        },
        {
            "source": "/guides/workflow/debug-and-preview/preview-and-run",
            "destination": "/en/guides/workflow/debug-and-preview/preview-and-run"
        },
        {
            "source": "/guides/workflow/debug-and-preview/step-run",
            "destination": "/en/guides/workflow/debug-and-preview/step-run"
        },
        {
            "source": "/guides/workflow/publish",
            "destination": "/en/guides/workflow/publish"
        },
        {
            "source": "/guides/workflow/bulletin",
            "destination": "/en/guides/workflow/bulletin"
        },
        {
            "source": "/guides/knowledge-base",
            "destination": "/en/guides/knowledge-base/readme"
        },
        {
            "source": "/guides/knowledge-base/knowledge-base-creation/introduction",
            "destination": "/en/guides/knowledge-base/knowledge-base-creation/introduction"
        },
        {
            "source": "/guides/knowledge-base/create-knowledge-and-upload-documents",
            "destination": "/en/guides/knowledge-base/create-knowledge-and-upload-documents"
        },
        {
            "source": "/guides/knowledge-base/create-knowledge-and-upload-documents/import-content-data",
            "destination": "/en/guides/knowledge-base/create-knowledge-and-upload-documents/import-content-data/readme"
        },
        {
            "source": "/guides/knowledge-base/create-knowledge-and-upload-documents/import-content-data/sync-from-notion",
            "destination": "/en/guides/knowledge-base/create-knowledge-and-upload-documents/import-content-data/sync-from-notion"
        },
        {
            "source": "/guides/knowledge-base/create-knowledge-and-upload-documents/import-content-data/sync-from-website",
            "destination": "/en/guides/knowledge-base/create-knowledge-and-upload-documents/import-content-data/sync-from-website"
        },
        {
            "source": "/guides/knowledge-base/create-knowledge-and-upload-documents/chunking-and-cleaning-text",
            "destination": "/en/guides/knowledge-base/create-knowledge-and-upload-documents/chunking-and-cleaning-text"
        },
        {
            "source": "/guides/knowledge-base/create-knowledge-and-upload-documents/setting-indexing-methods",
            "destination": "/en/guides/knowledge-base/create-knowledge-and-upload-documents/setting-indexing-methods"
        },
        {
            "source": "/guides/knowledge-base/knowledge-and-documents-maintenance",
            "destination": "/en/guides/knowledge-base/knowledge-and-documents-maintenance/readme"
        },
        {
            "source": "/guides/knowledge-base/knowledge-and-documents-maintenance/introduction",
            "destination": "/en/guides/knowledge-base/knowledge-and-documents-maintenance/introduction"
        },
        {
            "source": "/guides/knowledge-base/knowledge-and-documents-maintenance/maintain-knowledge-documents",
            "destination": "/en/guides/knowledge-base/knowledge-and-documents-maintenance/maintain-knowledge-documents"
        },
        {
            "source": "/guides/knowledge-base/knowledge-and-documents-maintenance/maintain-dataset-via-api",
            "destination": "/en/guides/knowledge-base/knowledge-and-documents-maintenance/maintain-dataset-via-api"
        },
        {
            "source": "/guides/knowledge-base/metadata",
            "destination": "/en/guides/knowledge-base/metadata"
        },
        {
            "source": "/guides/knowledge-base/integrate-knowledge-within-application",
            "destination": "/en/guides/knowledge-base/integrate-knowledge-within-application"
        },
        {
            "source": "/guides/knowledge-base/retrieval-test-and-citation",
            "destination": "/en/guides/knowledge-base/retrieval-test-and-citation"
        },
        {
            "source": "/guides/knowledge-base/knowledge-request-rate-limit",
            "destination": "/en/guides/knowledge-base/knowledge-request-rate-limit"
        },
        {
            "source": "/guides/knowledge-base/connect-external-knowledge-base",
            "destination": "/en/guides/knowledge-base/connect-external-knowledge-base"
        },
        {
            "source": "/guides/knowledge-base/external-knowledge-api",
            "destination": "/en/guides/knowledge-base/external-knowledge-api"
        },
        {
            "source": "/guides/knowledge-base/external-knowledge-api-documentation",
            "destination": "/en/guides/knowledge-base/external-knowledge-api-documentation"
        },
        {
            "source": "/guides/tools",
            "destination": "/en/guides/tools/readme"
        },
        {
            "source": "/guides/tools/quick-tool-integration",
            "destination": "/en/guides/tools/quick-tool-integration"
        },
        {
            "source": "/guides/tools/advanced-tool-integration",
            "destination": "/en/guides/tools/advanced-tool-integration"
        },
        {
            "source": "/guides/tools/tool-configuration",
            "destination": "/en/guides/tools/tool-configuration/readme"
        },
        {
            "source": "/guides/tools/tool-configuration/google",
            "destination": "/en/guides/tools/tool-configuration/google"
        },
        {
            "source": "/guides/tools/tool-configuration/bing",
            "destination": "/en/guides/tools/tool-configuration/bing"
        },
        {
            "source": "/guides/tools/tool-configuration/searchapi",
            "destination": "/en/guides/tools/tool-configuration/searchapi"
        },
        {
            "source": "/guides/tools/tool-configuration/stable-diffusion",
            "destination": "/en/guides/tools/tool-configuration/stable-diffusion"
        },
        {
            "source": "/guides/tools/tool-configuration/dall-e",
            "destination": "/en/guides/tools/tool-configuration/dall-e"
        },
        {
            "source": "/guides/tools/tool-configuration/perplexity",
            "destination": "/en/guides/tools/tool-configuration/perplexity"
        },
        {
            "source": "/guides/tools/tool-configuration/alphavantage",
            "destination": "/en/guides/tools/tool-configuration/alphavantage"
        },
        {
            "source": "/guides/tools/tool-configuration/youtube",
            "destination": "/en/guides/tools/tool-configuration/youtube"
        },
        {
            "source": "/guides/tools/tool-configuration/searxng",
            "destination": "/en/guides/tools/tool-configuration/searxng"
        },
        {
            "source": "/guides/tools/tool-configuration/serper",
            "destination": "/en/guides/tools/tool-configuration/serper"
        },
        {
            "source": "/guides/tools/tool-configuration/siliconflow",
            "destination": "/en/guides/tools/tool-configuration/siliconflow"
        },
        {
            "source": "/guides/tools/tool-configuration/comfyui",
            "destination": "/en/guides/tools/tool-configuration/comfyui"
        },
        {
            "source": "/guides/application-publishing",
            "destination": "/en/guides/application-publishing/readme"
        },
        {
            "source": "/guides/application-publishing/launch-your-webapp-quickly",
            "destination": "/en/guides/application-publishing/launch-your-webapp-quickly/readme"
        },
        {
            "source": "/guides/application-publishing/launch-your-webapp-quickly/web-app-settings",
            "destination": "/en/guides/application-publishing/launch-your-webapp-quickly/web-app-settings"
        },
        {
            "source": "/guides/application-publishing/launch-your-webapp-quickly/text-generator",
            "destination": "/en/guides/application-publishing/launch-your-webapp-quickly/text-generator"
        },
        {
            "source": "/guides/application-publishing/launch-your-webapp-quickly/conversation-application",
            "destination": "/en/guides/application-publishing/launch-your-webapp-quickly/conversation-application"
        },
        {
            "source": "/guides/application-publishing/embedding-in-websites",
            "destination": "/en/guides/application-publishing/embedding-in-websites"
        },
        {
            "source": "/guides/application-publishing/developing-with-apis",
            "destination": "/en/guides/application-publishing/developing-with-apis"
        },
        {
            "source": "/guides/application-publishing/based-on-frontend-templates",
            "destination": "/en/guides/application-publishing/based-on-frontend-templates"
        },
        {
            "source": "/guides/annotation",
            "destination": "/en/guides/annotation/readme"
        },
        {
            "source": "/guides/annotation/logs",
            "destination": "/en/guides/annotation/logs"
        },
        {
            "source": "/guides/annotation/annotation-reply",
            "destination": "/en/guides/annotation/annotation-reply"
        },
        {
            "source": "/guides/monitoring",
            "destination": "/en/guides/monitoring/readme"
        },
        {
            "source": "/guides/monitoring/analysis",
            "destination": "/en/guides/monitoring/analysis"
        },
        {
            "source": "/guides/monitoring/integrate-external-ops-tools",
            "destination": "/en/guides/monitoring/integrate-external-ops-tools/readme"
        },
        {
            "source": "/guides/monitoring/integrate-external-ops-tools/integrate-arize",
            "destination": "/en/guides/monitoring/integrate-external-ops-tools/integrate-arize"
        },
        {
            "source": "/guides/monitoring/integrate-external-ops-tools/integrate-phoenix",
            "destination": "/en/guides/monitoring/integrate-external-ops-tools/integrate-phoenix"
        },
        {
            "source": "/guides/monitoring/integrate-external-ops-tools/integrate-langsmith",
            "destination": "/en/guides/monitoring/integrate-external-ops-tools/integrate-langsmith"
        },
        {
            "source": "/guides/monitoring/integrate-external-ops-tools/integrate-langfuse",
            "destination": "/en/guides/monitoring/integrate-external-ops-tools/integrate-langfuse"
        },
        {
            "source": "/guides/monitoring/integrate-external-ops-tools/integrate-opik",
            "destination": "/en/guides/monitoring/integrate-external-ops-tools/integrate-opik"
        },
        {
            "source": "/guides/extension",
            "destination": "/en/guides/extension/readme"
        },
        {
            "source": "/guides/extension/api-based-extension",
            "destination": "/en/guides/extension/api-based-extension/readme"
        },
        {
            "source": "/guides/extension/api-based-extension/external-data-tool",
            "destination": "/en/guides/extension/api-based-extension/external-data-tool"
        },
        {
            "source": "/guides/extension/api-based-extension/cloudflare-workers",
            "destination": "/en/guides/extension/api-based-extension/cloudflare-workers"
        },
        {
            "source": "/guides/extension/api-based-extension/moderation",
            "destination": "/en/guides/extension/api-based-extension/moderation"
        },
        {
            "source": "/guides/extension/code-based-extension",
            "destination": "/en/guides/extension/code-based-extension/readme"
        },
        {
            "source": "/guides/extension/code-based-extension/external-data-tool",
            "destination": "/en/guides/extension/code-based-extension/external-data-tool"
        },
        {
            "source": "/guides/extension/code-based-extension/moderation",
            "destination": "/en/guides/extension/code-based-extension/moderation"
        },
        {
            "source": "/guides/workspace",
            "destination": "/en/guides/workspace/readme"
        },
        {
            "source": "/guides/workspace/app",
            "destination": "/en/guides/workspace/app"
        },
        {
            "source": "/guides/workspace/invite-and-manage-members",
            "destination": "/en/guides/workspace/invite-and-manage-members"
        },
        {
            "source": "/guides/management",
            "destination": "/en/guides/management/readme"
        },
        {
            "source": "/guides/management/app-management",
            "destination": "/en/guides/management/app-management"
        },
        {
            "source": "/guides/management/team-members-management",
            "destination": "/en/guides/management/team-members-management"
        },
        {
            "source": "/guides/management/personal-account-management",
            "destination": "/en/guides/management/personal-account-management"
        },
        {
            "source": "/guides/management/subscription-management",
            "destination": "/en/guides/management/subscription-management"
        },
        {
            "source": "/guides/management/version-control",
            "destination": "/en/guides/management/version-control"
        },
        {
            "source": "/workshop",
            "destination": "/en/workshop/readme"
        },
        {
            "source": "/workshop/basic",
            "destination": "/en/workshop/basic/readme"
        },
        {
            "source": "/workshop/basic/build-ai-image-generation-app",
            "destination": "/en/workshop/basic/build-ai-image-generation-app"
        },
        {
            "source": "/workshop/intermediate",
            "destination": "/en/workshop/intermediate/readme"
        },
        {
            "source": "/workshop/intermediate/article-reader",
            "destination": "/en/workshop/intermediate/article-reader"
        },
        {
            "source": "/workshop/intermediate/customer-service-bot",
            "destination": "/en/workshop/intermediate/customer-service-bot"
        },
        {
            "source": "/workshop/intermediate/twitter-chatflow",
            "destination": "/en/workshop/intermediate/twitter-chatflow"
        },
        {
            "source": "/community/support",
            "destination": "/en/community/support"
        },
        {
            "source": "/community/contribution",
            "destination": "/en/community/contribution"
        },
        {
            "source": "/community/docs-contribution",
            "destination": "/en/community/docs-contribution"
        },
        {
            "source": "/plugins/introduction",
            "destination": "/en/plugins/introduction"
        },
        {
            "source": "/plugins/quick-start",
            "destination": "/en/plugins/quick-start/readme"
        },
        {
            "source": "/plugins/quick-start/install-plugins",
            "destination": "/en/plugins/quick-start/install-plugins"
        },
        {
            "source": "/plugins/quick-start/develop-plugins",
            "destination": "/en/plugins/quick-start/develop-plugins/readme"
        },
        {
            "source": "/plugins/quick-start/develop-plugins/initialize-development-tools",
            "destination": "/en/plugins/quick-start/develop-plugins/initialize-development-tools"
        },
        {
            "source": "/plugins/quick-start/develop-plugins/tool-plugin",
            "destination": "/en/plugins/quick-start/develop-plugins/tool-plugin"
        },
        {
            "source": "/plugins/quick-start/develop-plugins/model-plugin",
            "destination": "/en/plugins/quick-start/develop-plugins/model-plugin/readme"
        },
        {
            "source": "/plugins/quick-start/develop-plugins/model-plugin/create-model-providers",
            "destination": "/en/plugins/quick-start/develop-plugins/model-plugin/create-model-providers"
        },
        {
            "source": "/plugins/quick-start/develop-plugins/model-plugin/predefined-model",
            "destination": "/en/plugins/quick-start/develop-plugins/model-plugin/predefined-model"
        },
        {
            "source": "/plugins/quick-start/develop-plugins/model-plugin/customizable-model",
            "destination": "/en/plugins/quick-start/develop-plugins/model-plugin/customizable-model"
        },
        {
            "source": "/plugins/quick-start/develop-plugins/agent-strategy-plugin",
            "destination": "/en/plugins/quick-start/develop-plugins/agent-strategy-plugin"
        },
        {
            "source": "/plugins/quick-start/develop-plugins/extension-plugin",
            "destination": "/en/plugins/quick-start/develop-plugins/extension-plugin"
        },
        {
            "source": "/plugins/quick-start/develop-plugins/bundle",
            "destination": "/en/plugins/quick-start/develop-plugins/bundle"
        },
        {
            "source": "/plugins/quick-start/debug-plugin",
            "destination": "/en/plugins/quick-start/debug-plugin"
        },
        {
            "source": "/plugins/manage-plugins",
            "destination": "/en/plugins/manage-plugins"
        },
        {
            "source": "/plugins/schema-definition",
            "destination": "/en/plugins/schema-definition/readme"
        },
        {
            "source": "/plugins/schema-definition/manifest",
            "destination": "/en/plugins/schema-definition/manifest"
        },
        {
            "source": "/plugins/schema-definition/endpoint",
            "destination": "/en/plugins/schema-definition/endpoint"
        },
        {
            "source": "/plugins/schema-definition/tool",
            "destination": "/en/plugins/schema-definition/tool"
        },
        {
            "source": "/plugins/schema-definition/agent",
            "destination": "/en/plugins/schema-definition/agent"
        },
        {
            "source": "/plugins/schema-definition/model",
            "destination": "/en/plugins/schema-definition/model/readme"
        },
        {
            "source": "/plugins/schema-definition/model/model-designing-rules",
            "destination": "/en/plugins/schema-definition/model/model-designing-rules"
        },
        {
            "source": "/plugins/schema-definition/model/model-schema",
            "destination": "/en/plugins/schema-definition/model/model-schema"
        },
        {
            "source": "/plugins/schema-definition/general-specifications",
            "destination": "/en/plugins/schema-definition/general-specifications"
        },
        {
            "source": "/plugins/schema-definition/persistent-storage",
            "destination": "/en/plugins/schema-definition/persistent-storage"
        },
        {
            "source": "/plugins/schema-definition/reverse-invocation-of-the-dify-service",
            "destination": "/en/plugins/schema-definition/reverse-invocation-of-the-dify-service/readme"
        },
        {
            "source": "/plugins/schema-definition/reverse-invocation-of-the-dify-service/app",
            "destination": "/en/plugins/schema-definition/reverse-invocation-of-the-dify-service/app"
        },
        {
            "source": "/plugins/schema-definition/reverse-invocation-of-the-dify-service/model",
            "destination": "/en/plugins/schema-definition/reverse-invocation-of-the-dify-service/model"
        },
        {
            "source": "/plugins/schema-definition/reverse-invocation-of-the-dify-service/tool",
            "destination": "/en/plugins/schema-definition/reverse-invocation-of-the-dify-service/tool"
        },
        {
            "source": "/plugins/schema-definition/reverse-invocation-of-the-dify-service/node",
            "destination": "/en/plugins/schema-definition/reverse-invocation-of-the-dify-service/node"
        },
        {
            "source": "/plugins/best-practice",
            "destination": "/en/plugins/best-practice/readme"
        },
        {
            "source": "/plugins/best-practice/develop-a-slack-bot-plugin",
            "destination": "/en/plugins/best-practice/develop-a-slack-bot-plugin"
        },
        {
            "source": "/plugins/publish-plugins",
            "destination": "/en/plugins/publish-plugins/readme"
        },
        {
            "source": "/plugins/publish-plugins/publish-to-dify-marketplace",
            "destination": "/en/plugins/publish-plugins/publish-to-dify-marketplace/README"
        },
        {
            "source": "/zh-hans/plugins/publish-plugins/publish-to-dify-marketplace",
            "destination": "/zh-hans/plugins/publish-plugins/publish-to-dify-marketplace/README"
        },
        {
            "source": "/ja-jp/plugins/publish-plugins/publish-to-dify-marketplace",
            "destination": "/ja-jp/plugins/publish-plugins/publish-to-dify-marketplace/README"
        },
        {
            "source": "/plugins/publish-plugins/publish-to-dify-marketplace/plugin-developer-guidelines",
            "destination": "/en/plugins/publish-plugins/publish-to-dify-marketplace/plugin-developer-guidelines"
        },
        {
            "source": "/plugins/publish-plugins/publish-to-dify-marketplace/plugin-privacy-protection-guidelines",
            "destination": "/en/plugins/publish-plugins/publish-to-dify-marketplace/plugin-privacy-protection-guidelines"
        },
        {
            "source": "/plugins/publish-plugins/publish-plugin-on-personal-github-repo",
            "destination": "/en/plugins/publish-plugins/publish-plugin-on-personal-github-repo"
        },
        {
            "source": "/plugins/publish-plugins/package-plugin-file-and-publish",
            "destination": "/en/plugins/publish-plugins/package-plugin-file-and-publish"
        },
        {
            "source": "/plugins/faq",
            "destination": "/en/plugins/faq"
        },
        {
            "source": "/development/backend",
            "destination": "/en/development/backend/sandbox/readme"
        },
        {
            "source": "/development/backend/sandbox",
            "destination": "/en/development/backend/sandbox/readme"
        },
        {
            "source": "/development/backend/sandbox/contribution",
            "destination": "/en/development/backend/sandbox/contribution"
        },
        {
            "source": "/development/models-integration",
            "destination": "/en/development/models-integration/hugging-face"
        },
        {
            "source": "/development/models-integration/hugging-face",
            "destination": "/en/development/models-integration/hugging-face"
        },
        {
            "source": "/development/models-integration/replicate",
            "destination": "/en/development/models-integration/replicate"
        },
        {
            "source": "/development/models-integration/xinference",
            "destination": "/en/development/models-integration/xinference"
        },
        {
            "source": "/development/models-integration/openllm",
            "destination": "/en/development/models-integration/openllm"
        },
        {
            "source": "/development/models-integration/localai",
            "destination": "/en/development/models-integration/localai"
        },
        {
            "source": "/development/models-integration/ollama",
            "destination": "/en/development/models-integration/ollama"
        },
        {
            "source": "/development/models-integration/litellm",
            "destination": "/en/development/models-integration/litellm"
        },
        {
            "source": "/development/models-integration/gpustack",
            "destination": "/en/development/models-integration/gpustack"
        },
        {
            "source": "/development/models-integration/aws-bedrock-deepseek",
            "destination": "/en/development/models-integration/aws-bedrock-deepseek"
        },
        {
            "source": "/development/models-integration/truefoundry",
            "destination": "/en/development/models-integration/truefoundry"
        },
        {
            "source": "/development/migration",
            "destination": "/en/development/migration/migrate-to-v1"
        },
        {
            "source": "/development/migration/migrate-to-v1",
            "destination": "/en/development/migration/migrate-to-v1"
        },
        {
            "source": "/learn-more/use-cases",
            "destination": "/en/learn-more/use-cases/integrate-deepseek-to-build-an-ai-app"
        },
        {
            "source": "/learn-more/use-cases/integrate-deepseek-to-build-an-ai-app",
            "destination": "/en/learn-more/use-cases/integrate-deepseek-to-build-an-ai-app"
        },
        {
            "source": "/learn-more/use-cases/private-ai-ollama-deepseek-dify",
            "destination": "/en/learn-more/use-cases/private-ai-ollama-deepseek-dify"
        },
        {
            "source": "/learn-more/use-cases/build-an-notion-ai-assistant",
            "destination": "/en/learn-more/use-cases/build-an-notion-ai-assistant"
        },
        {
            "source": "/learn-more/use-cases/create-a-midjourney-prompt-bot-with-dify",
            "destination": "/en/learn-more/use-cases/create-a-midjourney-prompt-bot-with-dify"
        },
        {
            "source": "/learn-more/use-cases/create-an-ai-chatbot-with-business-data-in-minutes",
            "destination": "/en/learn-more/use-cases/create-an-ai-chatbot-with-business-data-in-minutes"
        },
        {
            "source": "/learn-more/use-cases/how-to-integrate-dify-chatbot-to-your-wix-website",
            "destination": "/en/learn-more/use-cases/how-to-integrate-dify-chatbot-to-your-wix-website"
        },
        {
            "source": "/learn-more/use-cases/how-to-connect-aws-bedrock",
            "destination": "/en/learn-more/use-cases/how-to-connect-aws-bedrock"
        },
        {
            "source": "/learn-more/use-cases/dify-schedule",
            "destination": "/en/learn-more/use-cases/dify-schedule"
        },
        {
            "source": "/learn-more/use-cases/building-an-ai-thesis-slack-bot",
            "destination": "/en/learn-more/use-cases/building-an-ai-thesis-slack-bot"
        },
        {
            "source": "/learn-more/extended-reading",
            "destination": "/en/learn-more/extended-reading/what-is-llmops"
        },
        {
            "source": "/learn-more/extended-reading/what-is-llmops",
            "destination": "/en/learn-more/extended-reading/what-is-llmops"
        },
        {
            "source": "/learn-more/extended-reading/retrieval-augment",
            "destination": "/en/learn-more/extended-reading/retrieval-augment/readme"
        },
        {
            "source": "/learn-more/extended-reading/retrieval-augment/hybrid-search",
            "destination": "/en/learn-more/extended-reading/retrieval-augment/hybrid-search"
        },
        {
            "source": "/learn-more/extended-reading/retrieval-augment/rerank",
            "destination": "/en/learn-more/extended-reading/retrieval-augment/rerank"
        },
        {
            "source": "/learn-more/extended-reading/retrieval-augment/retrieval",
            "destination": "/en/learn-more/extended-reading/retrieval-augment/retrieval"
        },
        {
            "source": "/learn-more/extended-reading/how-to-use-json-schema-in-dify",
            "destination": "/en/learn-more/extended-reading/how-to-use-json-schema-in-dify"
        },
        {
            "source": "/learn-more/faq",
            "destination": "/en/learn-more/faq/install-faq"
        },
        {
            "source": "/learn-more/faq/install-faq",
            "destination": "/en/learn-more/faq/install-faq"
        },
        {
            "source": "/learn-more/faq/use-llms-faq",
            "destination": "/en/learn-more/faq/use-llms-faq"
        },
        {
            "source": "/learn-more/faq/plugins",
            "destination": "/en/learn-more/faq/plugins"
        },
        {
            "source": "/policies/open-source",
            "destination": "/en/policies/open-source"
        },
        {
            "source": "/policies/agreement",
            "destination": "/en/policies/agreement/readme"
        },
        {
            "source": "/policies/agreement/get-compliance-report",
            "destination": "/en/policies/agreement/get-compliance-report"
        },
        {
            "source": "/features/workflow",
            "destination": "/en/guides/workflow/readme"
        }
    ],
    "navbar": {
        "links": [
            {
                "label": "Blog",
                "href": "https://dify.ai/blog"
            }
        ],
        "primary": {
            "type": "button",
            "label": "Dify",
            "href": "https://cloud.dify.ai"
        }
    },
    "integrations": {
        "ga4": {
            "measurementId": "G-HHGQ6GKNCE"
        }
    },
    "footer": {
        "socials": {
            "x": "https://x.com/dify_ai",
            "github": "https://github.com/langgenius/dify-docs",
            "linkedin": "https://www.linkedin.com/company/langgenius"
        }
    }
}<|MERGE_RESOLUTION|>--- conflicted
+++ resolved
@@ -390,11 +390,8 @@
                                             "en/development/models-integration/litellm",
                                             "en/development/models-integration/gpustack",
                                             "en/development/models-integration/aws-bedrock-deepseek",
-<<<<<<< HEAD
                                             "en/development/models-integration/truefoundry"
-=======
                                             "en/development/models-integration/gpt-oss-local-deployment"
->>>>>>> 8a700116
                                         ]
                                     },
                                     {
