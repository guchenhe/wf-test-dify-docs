--- conflicted
+++ resolved
@@ -18,7 +18,6 @@
       {
         "version": "Latest",
         "languages": [
-<<<<<<< HEAD
           {
             "language": "en",
             "href": "en/documentation/pages/getting-started/introduction",
@@ -35,6 +34,7 @@
                         "pages": [
                           "en/documentation/pages/getting-started/introduction",
                           "en/documentation/pages/getting-started/quick-start",
+                          "en/documentation/pages/getting-started/deeper-dive",
                           "en/documentation/pages/getting-started/key-concepts"
                         ]
                       },
@@ -118,273 +118,6 @@
                               "en/documentation/pages/knowledge/create-knowledge/introduction",
                               {
                                 "group": "1. Import Text Data",
-=======
-            {
-                "language": "en",
-                "dropdowns": [
-                    {
-                        "dropdown": "Documentation",
-                        "icon": "book-open",
-                        "pages": [
-                            {
-                                "group": " ",
-                                "pages": [
-                                    {
-                                        "group": "Getting Started",
-                                        "pages": [
-                                            "en/documentation/pages/getting-started/introduction",
-                                            "en/documentation/pages/getting-started/quick-start",
-                                            "en/documentation/pages/getting-started/deeper-dive",                                          
-                                            "en/documentation/pages/getting-started/key-concepts"
-                                        ]
-                                    },
-                                    {
-                                        "group": "Nodes",
-                                        "pages": [
-                                            "en/documentation/pages/nodes/start",
-                                            "en/documentation/pages/nodes/llm",
-                                            "en/documentation/pages/nodes/knowledge-retrieval",
-                                            "en/documentation/pages/nodes/answer",
-                                            "en/documentation/pages/nodes/end",
-                                            "en/documentation/pages/nodes/agent",
-                                            "en/documentation/pages/nodes/tools",
-                                            "en/documentation/pages/nodes/question-classifier",
-                                            "en/documentation/pages/nodes/ifelse",
-                                            "en/documentation/pages/nodes/iteration",
-                                            "en/documentation/pages/nodes/loop",
-                                            "en/documentation/pages/nodes/code",
-                                            "en/documentation/pages/nodes/template",
-                                            "en/documentation/pages/nodes/variable-aggregator",
-                                            "en/documentation/pages/nodes/doc-extractor",
-                                            "en/documentation/pages/nodes/variable-assigner",
-                                            "en/documentation/pages/nodes/parameter-extractor",
-                                            "en/documentation/pages/nodes/http-request",
-                                            "en/documentation/pages/nodes/list-operator"
-                                        ]
-                                    },
-                                    {
-                                        "group": "Build",
-                                        "pages": [
-                                            "en/documentation/pages/build/shortcut-key",
-                                            "en/documentation/pages/build/orchestrate-node",
-                                            "en/documentation/pages/build/predefined-error-handling-logic",
-                                            "en/documentation/pages/build/mcp",
-                                            "en/documentation/pages/build/version-control",
-                                            "en/documentation/pages/build/additional-features"
-                                        ]
-                                    },
-                                    {
-                                        "group": "Debug",
-                                        "pages": [
-                                            "en/documentation/pages/debug/step-run",
-                                            "en/documentation/pages/debug/variable-inspect",
-                                            "en/documentation/pages/debug/history-and-logs",
-                                            "en/documentation/pages/debug/error-type"
-                                        ]
-                                    },
-                                    {
-                                        "group": "Publish",
-                                        "pages": [
-                                            "en/documentation/pages/publish/README",
-                                            "en/documentation/pages/publish/workflow-webapp",
-                                            "en/documentation/pages/publish/chatflow-webapp",
-                                            "en/documentation/pages/publish/web-app-settings",
-                                            "en/documentation/pages/publish/publish-mcp",
-                                            "en/documentation/pages/publish/embedding-in-websites",
-                                            "en/documentation/pages/publish/developing-with-apis"
-                                        ]
-                                    },
-                                    {
-                                        "group": "Monitor",
-                                        "pages": [
-                                            "en/documentation/pages/monitor/analysis",
-                                            "en/documentation/pages/monitor/logs",
-                                            "en/documentation/pages/monitor/annotation-reply",
-                                            "en/documentation/pages/monitor/integrate-langsmith",
-                                            "en/documentation/pages/monitor/integrate-langfuse",
-                                            "en/documentation/pages/monitor/integrate-arize",
-                                            "en/documentation/pages/monitor/integrate-opik",
-                                            "en/documentation/pages/monitor/integrate-phoenix",
-                                            "en/documentation/pages/monitor/integrate-weave"
-                                        ]
-                                    },
-                                    {
-                                        "group": "Knowledge",
-                                        "pages": [
-                                            "en/documentation/pages/knowledge/readme",
-                                            {
-                                                "group": "Create Knowledge",
-                                                "pages": [
-                                                    "en/documentation/pages/knowledge/create-knowledge/introduction",
-                                                    {
-                                                        "group": "1. Import Text Data",
-                                                        "pages": [
-                                                            "en/documentation/pages/knowledge/create-knowledge/import-text-data/readme",
-                                                            "en/documentation/pages/knowledge/create-knowledge/import-text-data/sync-from-notion",
-                                                            "en/documentation/pages/knowledge/create-knowledge/import-text-data/sync-from-website"
-                                                        ]
-                                                    },
-                                                    "en/documentation/pages/knowledge/create-knowledge/chunking-and-cleaning-text",
-                                                    "en/documentation/pages/knowledge/create-knowledge/setting-indexing-methods"
-                                                ]
-                                            },
-                                            {
-                                                "group": "Manage Knowledge",
-                                                "pages": [
-                                                    "en/documentation/pages/knowledge/manage-knowledge/introduction",
-                                                    "en/documentation/pages/knowledge/manage-knowledge/maintain-knowledge-documents",
-                                                    "en/documentation/pages/knowledge/manage-knowledge/maintain-dataset-via-api"
-                                                ]
-                                            },
-                                            "en/documentation/pages/knowledge/metadata",
-                                            "en/documentation/pages/knowledge/integrate-knowledge-within-application",
-                                            "en/documentation/pages/knowledge/retrieval-test-and-citation",
-                                            "en/documentation/pages/knowledge/knowledge-request-rate-limit",
-                                            "en/documentation/pages/knowledge/connect-external-knowledge-base",
-                                            "en/documentation/pages/knowledge/external-knowledge-api"
-                                        ]
-                                    },
-                                    {
-                                        "group": "Workspace",
-                                        "pages": [
-                                            "en/documentation/pages/workspace/readme",
-                                            "en/documentation/pages/workspace/model-providers",
-                                            "en/documentation/pages/workspace/plugins",
-                                            "en/documentation/pages/workspace/app-management",
-                                            "en/documentation/pages/workspace/team-members-management",
-                                            "en/documentation/pages/workspace/personal-account-management",
-                                            "en/documentation/pages/workspace/subscription-management"
-                                        ]
-                                    },
-                                    {
-                                        "group": "Tutorials",
-                                        "pages": [
-                                            "en/documentation/pages/tutorials/twitter-chatflow",
-                                            "en/documentation/pages/tutorials/customer-service-bot",
-                                            "en/documentation/pages/tutorials/build-ai-image-generation-app",
-                                            "en/documentation/pages/tutorials/article-reader"
-                                        ]
-                                    }
-                                ]
-                            }
-                        ]
-                    },
-                    {
-                        "dropdown": "Self Hosting",
-                        "icon": "server",
-                        "group": "Getting Started",
-                        "pages": [
-                            {
-                                "group": "Dify Community",
-                                "pages": [
-                                    "en/self-hosting/dify-community/readme",
-                                    "en/self-hosting/dify-community/docker-compose",
-                                    "en/self-hosting/dify-community/local-source-code",
-                                    "en/self-hosting/dify-community/bt-panel",
-                                    "en/self-hosting/dify-community/start-the-frontend-docker-container",
-                                    "en/self-hosting/dify-community/environments",
-                                    "en/self-hosting/dify-community/faqs"
-                                ]
-                            },
-                            "en/self-hosting/cloud",
-                            "en/self-hosting/dify-premium",
-                            "en/self-hosting/dify-for-education",
-                            "en/self-hosting/openapi-api-access-readme",
-                            "en/self-hosting/install-faq"
-                        ]
-                    },
-                    {
-                        "dropdown": "API Reference",
-                        "icon": "code",
-                        "groups": [
-                            {
-                                "group": "Chat and Agent",
-                                "openapi": "en/api-reference/openapi_chat.json"
-                            },
-                            {
-                                "group": "Chatflow",
-                                "openapi": "en/api-reference/openapi_chatflow.json"
-                            },
-                            {
-                                "group": "Workflow",
-                                "openapi": "en/api-reference/openapi_workflow.json"
-                            },
-                            {
-                                "group": "Text Completion",
-                                "openapi": "en/api-reference/openapi_completion.json"
-                            }
-                        ]
-                    },
-                    {
-                        "dropdown": "Develop",
-                        "icon": "code-pull-request",
-                        "groups": [
-                            {
-                                "group": "Getting Started with Dify Plugins",
-                                "pages": [
-                                    "plugin-dev-en/0111-getting-started-dify-plugin",
-                                    "plugin-dev-en/0111-cli"
-                                ]
-                            },
-                            {
-                                "group": "Development Guides",
-                                "pages": [
-                                    {
-                                        "group": "Plugin Types",
-                                        "pages": [
-                                            "plugin-dev-en/0222-creating-new-model-provider",
-                                            "plugin-dev-en/0222-tool-plugin",
-                                            "plugin-dev-en/9433-agent-strategy-plugin",
-                                            "plugin-dev-en/9231-extension-plugin"
-                                        ]
-                                    },
-                                    {
-                                        "group": "Development",
-                                        "pages": [
-                                            "plugin-dev-en/0411-remote-debug-a-plugin"
-                                        ]
-                                    },
-                                    {
-                                        "group": "Features & Specs",
-                                        "pages": [
-                                            "plugin-dev-en/0411-general-specifications",
-                                            "plugin-dev-en/0411-model-designing-rules",
-                                            "plugin-dev-en/0412-model-schema",
-                                            "plugin-dev-en/0411-persistent-storage-kv",
-                                            "plugin-dev-en/0411-tool",
-                                            "plugin-dev-en/0411-plugin-info-by-manifest"
-                                        ]
-                                    },
-                                    {
-                                        "group": "Advanced Development",
-                                        "pages": [
-                                            {
-                                                "group": "Reverse Calling",
-                                                "pages": [
-                                                    "plugin-dev-en/9241-bundle",
-                                                    "plugin-dev-en/9241-reverse-invocation",
-                                                    "plugin-dev-en/9242-reverse-invocation-app",
-                                                    "plugin-dev-en/9242-reverse-invocation-model",
-                                                    "plugin-dev-en/9242-reverse-invocation-tool",
-                                                    "plugin-dev-en/9243-customizable-model",
-                                                    "plugin-dev-en/9243-reverse-invocation-node"
-                                                ]
-                                            }
-                                        ]
-                                    }
-                                ]
-                            },
-                            {
-                                "group": "Examples & Use Cases",
-                                "pages": [
-                                    "plugin-dev-en/0432-develop-a-slack-bot-plugin",
-                                    "plugin-dev-en/0433-tool-md-exporter",
-                                    "plugin-dev-en/0432-endpoint"
-                                ]
-                            },
-                            {
-                                "group": "Contribution & Publishing",
->>>>>>> bc9649cc
                                 "pages": [
                                   "en/documentation/pages/knowledge/create-knowledge/import-text-data/readme",
                                   "en/documentation/pages/knowledge/create-knowledge/import-text-data/sync-from-notion",
