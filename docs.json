{
    "$schema": "https://mintlify.com/docs.json",
    "theme": "maple",
    "name": "Dify Docs",
    "colors": {
        "primary": "#0060FF",
        "light": "#688FE8",
        "dark": "#0034FF"
    },
    "description": "Dify is an open-source platform for building AI applications. It provides a comprehensive set of tools and features to help you build, deploy, and manage your AI applications.",
    "favicon": "/logo/dify-logo.png",
    "logo": {
        "light": "https://assets-docs.dify.ai/2025/05/d05cfc6ebe48f725d171dc71c64a5d16.svg",
        "dark": "https://assets-docs.dify.ai/2025/05/c51f1cda47c1d9a4a162d7736f6e4c53.svg"
    },
    "navigation": {
        "languages": [
            {
                "language": "en",
                "dropdowns": [
                    {
                        "dropdown": "Documentation",
                        "icon": "book-open",
                        "pages": [
                            {
                                "group": " ",
                                "pages": [
                                    {
                                        "group": "Getting Started",
                                        "pages": [
                                            "en/documentation/pages/getting-started/introduction",
                                            "en/documentation/pages/getting-started/quick-start",
                                            "en/documentation/pages/getting-started/key-concepts"
                                        ]
                                    },
                                    {
                                        "group": "Nodes",
                                        "pages": [
                                            "en/documentation/pages/nodes/start",
                                            "en/documentation/pages/nodes/llm",
                                            "en/documentation/pages/nodes/knowledge-retrieval",
                                            "en/documentation/pages/nodes/answer",
                                            "en/documentation/pages/nodes/end",
                                            "en/documentation/pages/nodes/agent",
                                            "en/documentation/pages/nodes/tools",
                                            "en/documentation/pages/nodes/question-classifier",
                                            "en/documentation/pages/nodes/ifelse",
                                            "en/documentation/pages/nodes/iteration",
                                            "en/documentation/pages/nodes/loop",
                                            "en/documentation/pages/nodes/code",
                                            "en/documentation/pages/nodes/template",
                                            "en/documentation/pages/nodes/variable-aggregator",
                                            "en/documentation/pages/nodes/doc-extractor",
                                            "en/documentation/pages/nodes/variable-assigner",
                                            "en/documentation/pages/nodes/parameter-extractor",
                                            "en/documentation/pages/nodes/http-request",
                                            "en/documentation/pages/nodes/list-operator"
                                        ]
                                    },
                                    {
                                        "group": "Build",
                                        "pages": [
                                            "en/documentation/pages/build/shortcut-key",
                                            "en/documentation/pages/build/orchestrate-node",
                                            "en/documentation/pages/build/predefined-error-handling-logic",
                                            "en/documentation/pages/build/mcp",
                                            "en/documentation/pages/build/version-control",
                                            "en/documentation/pages/build/additional-features"
                                        ]
                                    },
                                    {
                                        "group": "Debug",
                                        "pages": [
                                            "en/documentation/pages/debug/step-run",
                                            "en/documentation/pages/debug/variable-inspect",
                                            "en/documentation/pages/debug/history-and-logs",
                                            "en/documentation/pages/debug/error-type"
                                        ]
                                    },
                                    {
                                        "group": "Publish",
                                        "pages": [
                                            "en/documentation/pages/publish/README",
                                            "en/documentation/pages/publish/workflow-webapp",
                                            "en/documentation/pages/publish/chatflow-webapp",
                                            "en/documentation/pages/publish/web-app-settings",
                                            "en/documentation/pages/publish/publish-mcp",
                                            "en/documentation/pages/publish/embedding-in-websites",
                                            "en/documentation/pages/publish/developing-with-apis"
                                        ]
                                    },
                                    {
                                        "group": "Monitor",
                                        "pages": [
                                            "en/documentation/pages/monitor/analysis",
                                            "en/documentation/pages/monitor/logs",
                                            "en/documentation/pages/monitor/annotation-reply",
                                            "en/documentation/pages/monitor/integrate-langsmith",
                                            "en/documentation/pages/monitor/integrate-langfuse",
                                            "en/documentation/pages/monitor/integrate-arize",
                                            "en/documentation/pages/monitor/integrate-opik",
                                            "en/documentation/pages/monitor/integrate-phoenix",
                                            "en/documentation/pages/monitor/integrate-weave"
                                        ]
                                    },
                                    {
                                        "group": "Knowledge",
                                        "pages": [
                                            "en/documentation/pages/knowledge/readme",
                                            {
                                                "group": "Create Knowledge",
                                                "pages": [
                                                    "en/documentation/pages/knowledge/create-knowledge/introduction",
                                                    {
                                                        "group": "1. Import Text Data",
                                                        "pages": [
                                                            "en/documentation/pages/knowledge/create-knowledge/import-text-data/readme",
                                                            "en/documentation/pages/knowledge/create-knowledge/import-text-data/sync-from-notion",
                                                            "en/documentation/pages/knowledge/create-knowledge/import-text-data/sync-from-website"
                                                        ]
                                                    },
                                                    "en/documentation/pages/knowledge/create-knowledge/chunking-and-cleaning-text",
                                                    "en/documentation/pages/knowledge/create-knowledge/setting-indexing-methods"
                                                ]
                                            },
                                            {
                                                "group": "Manage Knowledge",
                                                "pages": [
                                                    "en/documentation/pages/knowledge/manage-knowledge/introduction",
                                                    "en/documentation/pages/knowledge/manage-knowledge/maintain-knowledge-documents",
                                                    "en/documentation/pages/knowledge/manage-knowledge/maintain-dataset-via-api"
                                                ]
                                            },
                                            "en/documentation/pages/knowledge/metadata",
                                            "en/documentation/pages/knowledge/integrate-knowledge-within-application",
                                            "en/documentation/pages/knowledge/retrieval-test-and-citation",
                                            "en/documentation/pages/knowledge/knowledge-request-rate-limit",
                                            "en/documentation/pages/knowledge/connect-external-knowledge-base",
                                            "en/documentation/pages/knowledge/external-knowledge-api"
                                        ]
                                    },
                                    {
                                        "group": "Workspace",
                                        "pages": [
                                            "en/documentation/pages/workspace/readme",
                                            "en/documentation/pages/workspace/model-providers",
                                            "en/documentation/pages/workspace/plugins",
                                            "en/documentation/pages/workspace/app-management",
                                            "en/documentation/pages/workspace/team-members-management",
                                            "en/documentation/pages/workspace/personal-account-management",
                                            "en/documentation/pages/workspace/subscription-management"
                                        ]
                                    },
                                    {
                                        "group": "Tutorials",
                                        "pages": [
                                            "en/documentation/pages/tutorials/twitter-chatflow",
                                            "en/documentation/pages/tutorials/customer-service-bot",
                                            "en/documentation/pages/tutorials/build-ai-image-generation-app",
                                            "en/documentation/pages/tutorials/article-reader"
                                        ]
                                    }
                                ]
                            }
                        ]
                    },
                    {
                        "dropdown": "Self Hosting",
                        "icon": "server",
                        "group": "Getting Started",
                        "pages": [
                            {
                                "group": "Dify Community",
                                "pages": [
                                    "en/self-hosting/dify-community/readme",
                                    "en/self-hosting/dify-community/docker-compose",
                                    "en/self-hosting/dify-community/local-source-code",
                                    "en/self-hosting/dify-community/bt-panel",
                                    "en/self-hosting/dify-community/start-the-frontend-docker-container",
                                    "en/self-hosting/dify-community/environments",
                                    "en/self-hosting/dify-community/faqs"
                                ]
                            },
                            "en/self-hosting/cloud",
                            "en/self-hosting/dify-premium",
                            "en/self-hosting/dify-for-education",
                            "en/self-hosting/openapi-api-access-readme",
                            "en/self-hosting/install-faq"
                        ]
                    },
                    {
                        "dropdown": "API Reference",
                        "icon": "code",
                        "groups": [
                            {
                                "group": "Chat and Agent",
                                "openapi": "en/api-reference/openapi_chat.json"
                            },
                            {
                                "group": "Chatflow",
                                "openapi": "en/api-reference/openapi_chatflow.json"
                            },
                            {
                                "group": "Workflow",
                                "openapi": "en/api-reference/openapi_workflow.json"
                            },
                            {
                                "group": "Text Completion",
                                "openapi": "en/api-reference/openapi_completion.json"
                            }
                        ]
                    },
                    {
                        "dropdown": "Develop",
                        "icon": "code-pull-request",
                        "groups": [
                            {
                                "group": "Getting Started with Dify Plugins",
                                "pages": [
                                    "plugin-dev-en/0111-getting-started-dify-plugin",
                                    "plugin-dev-en/0111-cli"
                                ]
                            },
                            {
                                "group": "Development Guides",
                                "pages": [
                                    {
                                        "group": "Plugin Types",
                                        "pages": [
                                            "plugin-dev-en/0222-creating-new-model-provider",
<<<<<<< HEAD
                                            "plugin-dev-en/0222-debugging-logs",
                                            "plugin-dev-en/0222-tool-plugin"
                                        ]
                                    }
                                ]
                            },
                            {
                                "group": "Contribution & Publishing",
                                "pages": [
                                    {
                                        "group": "Code of Conduct & Standards",
                                        "pages": [
                                            "plugin-dev-en/0312-contributor-covenant-code-of-conduct",
                                            "plugin-dev-en/0312-privacy-protection-guidelines",
                                            "plugin-dev-en/0312-third-party-signature-verification"
                                        ]
                                    },
                                    {
                                        "group": "Publishing & Listing",
                                        "pages": [
                                            "plugin-dev-en/0321-plugin-auto-publish-pr",
                                            "plugin-dev-en/0321-release-overview",
                                            "plugin-dev-en/0322-release-by-file",
                                            "plugin-dev-en/0322-release-to-dify-marketplace",
                                            "plugin-dev-en/0322-release-to-individual-github-repo"
=======
                                            "plugin-dev-en/0222-tool-plugin",
                                            "plugin-dev-en/9433-agent-strategy-plugin",
                                            "plugin-dev-en/9231-extension-plugin"
>>>>>>> a23cef3c
                                        ]
                                    },
                                    {
                                        "group": "Development",
                                        "pages": [
                                            "plugin-dev-en/0411-remote-debug-a-plugin"
                                        ]
                                    },
                                    {
                                        "group": "Features & Specs",
                                        "pages": [
                                            "plugin-dev-en/0411-general-specifications",
                                            "plugin-dev-en/0411-model-designing-rules",
                                            "plugin-dev-en/0412-model-schema",
                                            "plugin-dev-en/0411-persistent-storage-kv",
                                            "plugin-dev-en/0411-tool",
<<<<<<< HEAD
                                            "plugin-dev-en/0412-model-schema"
                                        ]
                                    }
                                ]
                            },
                            {
                                "group": "About This Documentation",
                                "pages": [
                                    "plugin-dev-en/0411-doc-contribution-guide",
                                    "plugin-dev-en/0412-doc-writing-dimensions-guide",
                                    "plugin-dev-en/0412-doc-understanding-the-dimensions"
                                ]
                            }
                        ]
                    }
                ]
            },
            {
                "language": "zh-Hans",
                "dropdowns": [
                    {
                        "dropdown": "文档",
                        "icon": "book-open",
                        "pages": [
                            {
                                "group": " ",
                                "pages": [
                                    {
                                        "group": "快速开始",
                                        "pages": [
                                            "zh-hans/documentation/pages/getting-started/introduction",
                                            "zh-hans/documentation/pages/getting-started/quick-start",
                                            "zh-hans/documentation/pages/getting-started/key-concepts"
                                        ]
                                    },
                                    {
                                        "group": "节点",
                                        "pages": [
                                            "zh-hans/documentation/pages/nodes/start",
                                            "zh-hans/documentation/pages/nodes/llm",
                                            "zh-hans/documentation/pages/nodes/knowledge-retrieval",
                                            "zh-hans/documentation/pages/nodes/answer",
                                            "zh-hans/documentation/pages/nodes/end",
                                            "zh-hans/documentation/pages/nodes/agent",
                                            "zh-hans/documentation/pages/nodes/tools",
                                            "zh-hans/documentation/pages/nodes/question-classifier",
                                            "zh-hans/documentation/pages/nodes/ifelse",
                                            "zh-hans/documentation/pages/nodes/iteration",
                                            "zh-hans/documentation/pages/nodes/loop",
                                            "zh-hans/documentation/pages/nodes/code",
                                            "zh-hans/documentation/pages/nodes/template",
                                            "zh-hans/documentation/pages/nodes/variable-aggregator",
                                            "zh-hans/documentation/pages/nodes/doc-extractor",
                                            "zh-hans/documentation/pages/nodes/variable-assigner",
                                            "zh-hans/documentation/pages/nodes/parameter-extractor",
                                            "zh-hans/documentation/pages/nodes/http-request",
                                            "zh-hans/documentation/pages/nodes/list-operator"
                                        ]
                                    },
                                    {
                                        "group": "构建",
                                        "pages": [
                                            "zh-hans/documentation/pages/build/shortcut-key",
                                            "zh-hans/documentation/pages/build/orchestrate-node",
                                            "zh-hans/documentation/pages/build/predefined-error-handling-logic",
                                            "zh-hans/documentation/pages/build/mcp",
                                            "zh-hans/documentation/pages/build/version-control",
                                            "zh-hans/documentation/pages/build/additional-features"
                                        ]
                                    },
                                    {
                                        "group": "调试",
                                        "pages": [
                                            "zh-hans/documentation/pages/debug/step-run",
                                            "zh-hans/documentation/pages/debug/variable-inspect",
                                            "zh-hans/documentation/pages/debug/history-and-logs",
                                            "zh-hans/documentation/pages/debug/error-type"
                                        ]
                                    },
                                    {
                                        "group": "发布",
                                        "pages": [
                                            "zh-hans/documentation/pages/publish/README",
                                            "zh-hans/documentation/pages/publish/workflow-webapp",
                                            "zh-hans/documentation/pages/publish/chatflow-webapp",
                                            "zh-hans/documentation/pages/publish/web-app-settings",
                                            "zh-hans/documentation/pages/publish/publish-mcp",
                                            "zh-hans/documentation/pages/publish/embedding-in-websites",
                                            "zh-hans/documentation/pages/publish/developing-with-apis"
                                        ]
                                    },
                                    {
                                        "group": "监控",
                                        "pages": [
                                            "zh-hans/documentation/pages/monitor/analysis",
                                            "zh-hans/documentation/pages/monitor/logs",
                                            "zh-hans/documentation/pages/monitor/annotation-reply",
                                            "zh-hans/documentation/pages/monitor/integrate-langsmith",
                                            "zh-hans/documentation/pages/monitor/integrate-langfuse",
                                            "zh-hans/documentation/pages/monitor/integrate-arize",
                                            "zh-hans/documentation/pages/monitor/integrate-opik",
                                            "zh-hans/documentation/pages/monitor/integrate-phoenix",
                                            "zh-hans/documentation/pages/monitor/integrate-weave"
                                        ]
                                    },
                                    {
                                        "group": "知识库",
                                        "pages": [
                                            "zh-hans/documentation/pages/knowledge/readme",
                                            {
                                                "group": "Create Knowledge",
                                                "pages": [
                                                    "zh-hans/documentation/pages/knowledge/create-knowledge/introduction",
                                                    {
                                                        "group": "1. Import Text Data",
                                                        "pages": [
                                                            "zh-hans/documentation/pages/knowledge/create-knowledge/import-text-data/readme",
                                                            "zh-hans/documentation/pages/knowledge/create-knowledge/import-text-data/sync-from-notion",
                                                            "zh-hans/documentation/pages/knowledge/create-knowledge/import-text-data/sync-from-website"
                                                        ]
                                                    },
                                                    "zh-hans/documentation/pages/knowledge/create-knowledge/chunking-and-cleaning-text",
                                                    "zh-hans/documentation/pages/knowledge/create-knowledge/setting-indexing-methods"
                                                ]
                                            },
                                            {
                                                "group": "Manage Knowledge",
                                                "pages": [
                                                    "zh-hans/documentation/pages/knowledge/manage-knowledge/introduction",
                                                    "zh-hans/documentation/pages/knowledge/manage-knowledge/maintain-knowledge-documents",
                                                    "zh-hans/documentation/pages/knowledge/manage-knowledge/maintain-dataset-via-api"
                                                ]
                                            },
                                            "zh-hans/documentation/pages/knowledge/metadata",
                                            "zh-hans/documentation/pages/knowledge/integrate-knowledge-within-application",
                                            "zh-hans/documentation/pages/knowledge/retrieval-test-and-citation",
                                            "zh-hans/documentation/pages/knowledge/knowledge-request-rate-limit",
                                            "zh-hans/documentation/pages/knowledge/connect-external-knowledge-base",
                                            "zh-hans/documentation/pages/knowledge/external-knowledge-api"
                                        ]
                                    },
                                    {
                                        "group": "工作区",
                                        "pages": [
                                            "zh-hans/documentation/pages/workspace/readme",
                                            "zh-hans/documentation/pages/workspace/model-providers",
                                            "zh-hans/documentation/pages/workspace/plugins",
                                            "zh-hans/documentation/pages/workspace/app-management",
                                            "zh-hans/documentation/pages/workspace/team-members-management",
                                            "zh-hans/documentation/pages/workspace/personal-account-management",
                                            "zh-hans/documentation/pages/workspace/subscription-management"
                                        ]
                                    },
                                    {
                                        "group": "教程",
                                        "pages": [
                                            "zh-hans/documentation/pages/tutorials/twitter-chatflow",
                                            "zh-hans/documentation/pages/tutorials/customer-service-bot",
                                            "zh-hans/documentation/pages/tutorials/build-ai-image-generation-app",
                                            "zh-hans/documentation/pages/tutorials/article-reader"
                                        ]
                                    }
                                ]
                            }
                        ]
                    },
                    {
                        "dropdown": "插件开发",
                        "groups": [
                            {
                                "group": "概念与入门",
                                "pages": [
                                    {
                                        "group": "概览",
                                        "pages": [
                                            "plugin-dev-zh/0111-getting-started-dify-plugin"
                                        ]
                                    },
                                    "plugin-dev-zh/0131-cheatsheet"
                                ]
                            },
                            {
                                "group": "开发实践",
                                "pages": [
                                    {
                                        "group": "快速开始",
                                        "pages": [
                                            "plugin-dev-zh/0211-getting-started-by-prompt",
                                            "plugin-dev-zh/0211-getting-started-dify-tool",
                                            "plugin-dev-zh/0211-getting-started-new-model"
                                        ]
                                    },
                                    {
                                        "group": "开发 Dify 插件",
                                        "pages": [
                                            "plugin-dev-zh/0221-initialize-development-tools",
                                            "plugin-dev-zh/0222-creating-new-model-provider-extra",
                                            "plugin-dev-zh/0222-creating-new-model-provider",
                                            "plugin-dev-zh/0222-debugging-logs",
                                            "plugin-dev-zh/0222-tool-plugin"
                                        ]
                                    }
                                ]
                            },
                            {
                                "group": "贡献与发布",
                                "pages": [
                                    {
                                        "group": "行为准则与规范",
                                        "pages": [
                                            "plugin-dev-zh/0312-contributor-covenant-code-of-conduct",
                                            "plugin-dev-zh/0312-privacy-protection-guidelines",
                                            "plugin-dev-zh/0312-third-party-signature-verification"
                                        ]
                                    },
                                    {
                                        "group": "发布与上架",
                                        "pages": [
                                            "plugin-dev-zh/0321-plugin-auto-publish-pr",
                                            "plugin-dev-zh/0321-release-overview",
                                            "plugin-dev-zh/0322-release-by-file",
                                            "plugin-dev-zh/0322-release-to-dify-marketplace",
                                            "plugin-dev-zh/0322-release-to-individual-github-repo"
                                        ]
                                    },
                                    {
                                        "group": "常见问题解答",
                                        "pages": [
                                            "plugin-dev-zh/0331-faq"
                                        ]
                                    }
                                ]
                            },
                            {
                                "group": "实践案例与示例",
                                "pages": [
                                    {
                                        "group": "开发示例",
                                        "pages": [
                                            "plugin-dev-zh/0431-example-overview-and-index",
                                            "plugin-dev-zh/0432-develop-a-slack-bot-plugin",
                                            "plugin-dev-zh/0432-endpoint"
                                        ]
                                    }
                                ]
                            },
                            {
                                "group": "高级开发",
                                "pages": [
                                    {
                                        "group": "Extension 与 Agent",
                                        "pages": [
                                            "plugin-dev-zh/9231-extension-plugin",
                                            "plugin-dev-zh/9232-agent",
                                            "plugin-dev-zh/9433-agent-strategy-plugin"
                                        ]
                                    },
                                    {
                                        "group": "反向调用",
                                        "pages": [
                                            "plugin-dev-zh/9241-bundle",
                                            "plugin-dev-zh/9241-reverse-invocation",
                                            "plugin-dev-zh/9242-reverse-invocation-app",
                                            "plugin-dev-zh/9242-reverse-invocation-model",
                                            "plugin-dev-zh/9242-reverse-invocation-tool",
                                            "plugin-dev-zh/9243-customizable-model",
                                            "plugin-dev-zh/9243-reverse-invocation-node"
                                        ]
                                    }
                                ]
                            },
                            {
                                "group": "Reference & Specifications",
                                "pages": [
                                    {
                                        "group": "核心规范与功能",
                                        "pages": [
                                            "plugin-dev-zh/0411-general-specifications",
                                            "plugin-dev-zh/0411-model-designing-rules",
                                            "plugin-dev-zh/0411-model-plugin-introduction",
                                            "plugin-dev-zh/0411-persistent-storage-kv",
                                            "plugin-dev-zh/0411-plugin-info-by-manifest",
                                            "plugin-dev-zh/0411-remote-debug-a-plugin",
                                            "plugin-dev-zh/0411-tool",
                                            "plugin-dev-zh/0412-model-schema"
                                        ]
                                    }
                                ]
                            },
                            {
                                "group": "关于本文档",
                                "pages": [
                                    "plugin-dev-zh/0411-doc-contribution-guide",
                                    "plugin-dev-zh/0412-doc-writing-dimensions-guide",
                                    "plugin-dev-zh/0412-doc-understanding-the-dimensions"
                                ]
                            }
                        ]
                    },
                    {
                        "dropdown": "访问 API",
                        "groups": [
                            {
                                "group": "Chatbot 和 Agent",
                                "openapi": "zh-hans/openapi_chat.json"
                            },
                            {
                                "group": "Chatflow",
                                "openapi": "zh-hans/openapi_chatflow.json"
                            },
                            {
                                "group": "工作流",
                                "openapi": "zh-hans/openapi_workflow.json"
                            },
                            {
                                "group": "文本生成",
                                "openapi": "zh-hans/openapi_completion.json"
                            }
                        ]
                    },
                    {
                        "dropdown": "资源",
                        "pages": [
                            "zh-hans/resources/termbase",
                            "zh-hans/resources/about-dify/dify-brand-guidelines",
                            "zh-hans/resources/about-dify/dify-brand-usage-terms"
                        ]
                    }
                ]
            },
            {
                "language": "jp",
                "dropdowns": [
                    {
                        "dropdown": "ドキュメント",
                        "icon": "book-open",
                        "pages": [
                            {
                                "group": " ",
                                "pages": [
                                    {
                                        "group": "はじめに",
                                        "pages": [
                                            "ja-jp/documentation/pages/getting-started/introduction",
                                            "ja-jp/documentation/pages/getting-started/quick-start",
                                            "ja-jp/documentation/pages/getting-started/key-concepts"
                                        ]
                                    },
                                    {
                                        "group": "ノード",
                                        "pages": [
                                            "ja-jp/documentation/pages/nodes/start",
                                            "ja-jp/documentation/pages/nodes/llm",
                                            "ja-jp/documentation/pages/nodes/knowledge-retrieval",
                                            "ja-jp/documentation/pages/nodes/answer",
                                            "ja-jp/documentation/pages/nodes/end",
                                            "ja-jp/documentation/pages/nodes/agent",
                                            "ja-jp/documentation/pages/nodes/tools",
                                            "ja-jp/documentation/pages/nodes/question-classifier",
                                            "ja-jp/documentation/pages/nodes/ifelse",
                                            "ja-jp/documentation/pages/nodes/iteration",
                                            "ja-jp/documentation/pages/nodes/loop",
                                            "ja-jp/documentation/pages/nodes/code",
                                            "ja-jp/documentation/pages/nodes/template",
                                            "ja-jp/documentation/pages/nodes/variable-aggregator",
                                            "ja-jp/documentation/pages/nodes/doc-extractor",
                                            "ja-jp/documentation/pages/nodes/variable-assigner",
                                            "ja-jp/documentation/pages/nodes/parameter-extractor",
                                            "ja-jp/documentation/pages/nodes/http-request",
                                            "ja-jp/documentation/pages/nodes/list-operator"
                                        ]
                                    },
                                    {
                                        "group": "ビルド",
                                        "pages": [
                                            "ja-jp/documentation/pages/build/shortcut-key",
                                            "ja-jp/documentation/pages/build/orchestrate-node",
                                            "ja-jp/documentation/pages/build/predefined-error-handling-logic",
                                            "ja-jp/documentation/pages/build/mcp",
                                            "ja-jp/documentation/pages/build/version-control",
                                            "ja-jp/documentation/pages/build/additional-features"
                                        ]
                                    },
                                    {
                                        "group": "デバッグ",
                                        "pages": [
                                            "ja-jp/documentation/pages/debug/step-run",
                                            "ja-jp/documentation/pages/debug/variable-inspect",
                                            "ja-jp/documentation/pages/debug/history-and-logs",
                                            "ja-jp/documentation/pages/debug/error-type"
=======
                                            "plugin-dev-en/0411-plugin-info-by-manifest"
>>>>>>> a23cef3c
                                        ]
                                    },
                                    {
                                        "group": "Advanced Development",
                                        "pages": [
<<<<<<< HEAD
                                            "ja-jp/documentation/pages/publish/README",
                                            "ja-jp/documentation/pages/publish/workflow-webapp",
                                            "ja-jp/documentation/pages/publish/chatflow-webapp",
                                            "ja-jp/documentation/pages/publish/web-app-settings",
                                            "ja-jp/documentation/pages/publish/publish-mcp",
                                            "ja-jp/documentation/pages/publish/embedding-in-websites",
                                            "ja-jp/documentation/pages/publish/developing-with-apis"
                                        ]
                                    },
                                    {
                                        "group": "モニタリング",
                                        "pages": [
                                            "ja-jp/documentation/pages/monitor/analysis",
                                            "ja-jp/documentation/pages/monitor/logs",
                                            "ja-jp/documentation/pages/monitor/annotation-reply",
                                            "ja-jp/documentation/pages/monitor/integrate-langsmith",
                                            "ja-jp/documentation/pages/monitor/integrate-langfuse",
                                            "ja-jp/documentation/pages/monitor/integrate-arize",
                                            "ja-jp/documentation/pages/monitor/integrate-opik",
                                            "ja-jp/documentation/pages/monitor/integrate-phoenix",
                                            "ja-jp/documentation/pages/monitor/integrate-weave"
                                        ]
                                    },
                                    {
                                        "group": "ナレッジベース",
                                        "pages": [
                                            "ja-jp/documentation/pages/knowledge/readme",
                                            {
                                                "group": "Create Knowledge",
                                                "pages": [
                                                    "ja-jp/documentation/pages/knowledge/create-knowledge/introduction",
                                                    {
                                                        "group": "1. Import Text Data",
                                                        "pages": [
                                                            "ja-jp/documentation/pages/knowledge/create-knowledge/import-text-data/readme",
                                                            "ja-jp/documentation/pages/knowledge/create-knowledge/import-text-data/sync-from-notion",
                                                            "ja-jp/documentation/pages/knowledge/create-knowledge/import-text-data/sync-from-website"
                                                        ]
                                                    },
                                                    "ja-jp/documentation/pages/knowledge/create-knowledge/chunking-and-cleaning-text",
                                                    "ja-jp/documentation/pages/knowledge/create-knowledge/setting-indexing-methods"
                                                ]
                                            },
=======
>>>>>>> a23cef3c
                                            {
                                                "group": "Reverse Calling",
                                                "pages": [
                                                    "plugin-dev-en/9241-bundle",
                                                    "plugin-dev-en/9241-reverse-invocation",
                                                    "plugin-dev-en/9242-reverse-invocation-app",
                                                    "plugin-dev-en/9242-reverse-invocation-model",
                                                    "plugin-dev-en/9242-reverse-invocation-tool",
                                                    "plugin-dev-en/9243-customizable-model",
                                                    "plugin-dev-en/9243-reverse-invocation-node"
                                                ]
<<<<<<< HEAD
                                            },
                                            "ja-jp/documentation/pages/knowledge/metadata",
                                            "ja-jp/documentation/pages/knowledge/integrate-knowledge-within-application",
                                            "ja-jp/documentation/pages/knowledge/retrieval-test-and-citation",
                                            "ja-jp/documentation/pages/knowledge/knowledge-request-rate-limit",
                                            "ja-jp/documentation/pages/knowledge/connect-external-knowledge-base",
                                            "ja-jp/documentation/pages/knowledge/external-knowledge-api"
                                        ]
                                    },
                                    {
                                        "group": "ワークスペース",
                                        "pages": [
                                            "ja-jp/documentation/pages/workspace/readme",
                                            "ja-jp/documentation/pages/workspace/model-providers",
                                            "ja-jp/documentation/pages/workspace/plugins",
                                            "ja-jp/documentation/pages/workspace/app-management",
                                            "ja-jp/documentation/pages/workspace/team-members-management",
                                            "ja-jp/documentation/pages/workspace/personal-account-management",
                                            "ja-jp/documentation/pages/workspace/subscription-management"
                                        ]
                                    },
                                    {
                                        "group": "チュートリアル",
                                        "pages": [
                                            "ja-jp/documentation/pages/tutorials/twitter-chatflow",
                                            "ja-jp/documentation/pages/tutorials/customer-service-bot",
                                            "ja-jp/documentation/pages/tutorials/build-ai-image-generation-app",
                                            "ja-jp/documentation/pages/tutorials/article-reader"
=======
                                            }
>>>>>>> a23cef3c
                                        ]
                                    }
                                ]
                            },
                            {
                                "group": "Examples & Use Cases",
                                "pages": [
                                    "plugin-dev-en/0432-develop-a-slack-bot-plugin",
                                    "plugin-dev-en/0432-endpoint"
                                ]
                            },
                            {
                                "group": "Contribution & Publishing",
                                "pages": [
                                    {
                                        "group": "Code of Conduct & Standards",
                                        "pages": [
                                            "plugin-dev-en/0312-contributor-covenant-code-of-conduct",
                                            "plugin-dev-en/0312-privacy-protection-guidelines",
                                            "plugin-dev-en/0312-third-party-signature-verification"
                                        ]
                                    },
                                    {
                                        "group": "Publishing & Listing",
                                        "pages": [
                                            "plugin-dev-en/0321-plugin-auto-publish-pr",
                                            "plugin-dev-en/0321-release-overview",
                                            "plugin-dev-en/0322-release-by-file",
                                            "plugin-dev-en/0322-release-to-dify-marketplace",
                                            "plugin-dev-en/0322-release-to-individual-github-repo"
                                        ]
                                    },
                                    {
                                        "group": "FAQ",
                                        "pages": [
                                            "plugin-dev-en/0331-faq"
                                        ]
                                    }
                                ]
                            }
                        ]
                    }
                ]
            }
        ]
    },
    "contextual": {
        "options": [
            "copy"
        ]
    },
    "redirects": [
        {
            "source": "plugins/schema-definition/model",
            "destination": "en/plugins/schema-definition/model/model-designing-rules"
        },
        {
            "source": "plugins/schema-definition",
            "destination": "en/plugins/schema-definition/manifest"
        },
        {
            "source": "guides/application-orchestrate/app-toolkits",
            "destination": "guides/application-orchestrate/app-toolkits/readme"
        },
        {
            "source": "ja-jp/plugins/plugin-auto-publish-pr",
            "destination": "ja-jp/plugins/publish-plugins/plugin-auto-publish-pr"
        },
        {
            "source": "zh-hans/plugins/plugin-auto-publish-pr",
            "destination": "zh-hans/plugins/publish-plugins/plugin-auto-publish-pr"
        },
        {
            "source": "en/plugins/plugin-auto-publish-pr",
            "destination": "en/plugins/publish-plugins/plugin-auto-publish-pr"
        },
        {
            "source": "zh-hans/getting-started/install-self-hosted",
            "destination": "zh-hans/getting-started/install-self-hosted/readme"
        },
        {
            "source": "zh-hans/guides/model-configuration",
            "destination": "zh-hans/guides/model-configuration/readme"
        },
        {
            "source": "zh-hans/guides/application-orchestrate",
            "destination": "zh-hans/guides/application-orchestrate/readme"
        },
        {
            "source": "zh-hans/guides/application-orchestrate/app-toolkits",
            "destination": "zh-hans/guides/application-orchestrate/app-toolkits/readme"
        },
        {
            "source": "zh-hans/guides/workflow",
            "destination": "zh-hans/guides/workflow/readme"
        },
        {
            "source": "zh-hans/guides/workflow/node",
            "destination": "zh-hans/guides/workflow/node/start"
        },
        {
            "source": "zh-hans/guides/workflow/error-handling",
            "destination": "zh-hans/guides/workflow/error-handling/readme"
        },
        {
            "source": "zh-hans/guides/workflow/debug-and-preview",
            "destination": "zh-hans/guides/workflow/debug-and-preview/preview-and-run"
        },
        {
            "source": "zh-hans/guides/workflow/debug-and-preview/yu-lan-yu-yun-hang",
            "destination": "zh-hans/guides/workflow/debug-and-preview/preview-and-run"
        },
        {
            "source": "zh-hans/guides/knowledge-base",
            "destination": "zh-hans/guides/knowledge-base/readme"
        },
        {
            "source": "zh-hans/guides/knowledge-base/create-knowledge-and-upload-documents",
            "destination": "zh-hans/guides/knowledge-base/knowledge-base-creation/introduction"
        },
        {
            "source": "zh-hans/guides/knowledge-base/create-knowledge-and-upload-documents/import-content-data",
            "destination": "zh-hans/guides/knowledge-base/create-knowledge-and-upload-documents/import-content-data/readme"
        },
        {
            "source": "zh-hans/guides/knowledge-base/knowledge-and-documents-maintenance",
            "destination": "zh-hans/guides/knowledge-base/knowledge-and-documents-maintenance/introduction"
        },
        {
            "source": "zh-hans/guides/tools",
            "destination": "zh-hans/guides/tools/readme"
        },
        {
            "source": "zh-hans/guides/tools/tool-configuration",
            "destination": "zh-hans/guides/tools/tool-configuration/readme"
        },
        {
            "source": "zh-hans/guides/application-publishing",
            "destination": "zh-hans/guides/application-publishing/readme"
        },
        {
            "source": "zh-hans/guides/application-publishing/launch-your-webapp-quickly",
            "destination": "zh-hans/guides/application-publishing/launch-your-webapp-quickly/readme"
        },
        {
            "source": "zh-hans/guides/annotation",
            "destination": "zh-hans/guides/annotation/readme"
        },
        {
            "source": "zh-hans/guides/monitoring",
            "destination": "zh-hans/guides/monitoring/readme"
        },
        {
            "source": "zh-hans/guides/monitoring/integrate-external-ops-tools",
            "destination": "zh-hans/guides/monitoring/integrate-external-ops-tools/readme"
        },
        {
            "source": "zh-hans/guides/extension",
            "destination": "zh-hans/guides/extension/readme"
        },
        {
            "source": "zh-hans/guides/extension/api-based-extension",
            "destination": "zh-hans/guides/extension/api-based-extension/readme"
        },
        {
            "source": "zh-hans/guides/extension/code-based-extension",
            "destination": "zh-hans/guides/extension/code-based-extension/readme"
        },
        {
            "source": "zh-hans/guides/workspace",
            "destination": "zh-hans/guides/workspace/readme"
        },
        {
            "source": "zh-hans/guides/management",
            "destination": "zh-hans/guides/management/readme"
        },
        {
            "source": "zh-hans/workshop/basic",
            "destination": "zh-hans/workshop/readme"
        },
        {
            "source": "zh-hans/workshop/intermediate",
            "destination": "zh-hans/workshop/intermediate/readme"
        },
        {
            "source": "zh-hans/plugins/quick-start",
            "destination": "zh-hans/plugins/quick-start/readme"
        },
        {
            "source": "zh-hans/plugins/quick-start/develop-plugins",
            "destination": "zh-hans/plugins/quick-start/develop-plugins/readme"
        },
        {
            "source": "zh-hans/plugins/quick-start/develop-plugins/model-plugin",
            "destination": "zh-hans/plugins/quick-start/develop-plugins/model-plugin/readme"
        },
        {
            "source": "zh-hans/plugins/schema-definition",
            "destination": "zh-hans/plugins/schema-definition/readme"
        },
        {
            "source": "zh-hans/plugins/schema-definition/model",
            "destination": "zh-hans/plugins/schema-definition/model/readme"
        },
        {
            "source": "zh-hans/plugins/schema-definition/reverse-invocation-of-the-dify-service",
            "destination": "zh-hans/plugins/schema-definition/reverse-invocation-of-the-dify-service/readme"
        },
        {
            "source": "zh-hans/plugins/best-practice",
            "destination": "zh-hans/plugins/best-practice/develop-a-slack-bot-plugin"
        },
        {
            "source": "zh-hans/plugins/publish-plugins",
            "destination": "zh-hans/plugins/publish-plugins/readme"
        },
        {
            "source": "zh-hans/plugins/publish-plugins/publish-to-dify-marketplace",
            "destination": "zh-hans/plugins/publish-plugins/publish-to-dify-marketplace/readme"
        },
        {
            "source": "zh-hans/development/backend",
            "destination": "zh-hans/development/backend/readme"
        },
        {
            "source": "zh-hans/development/backend/sandbox",
            "destination": "zh-hans/development/backend/sandbox/readme"
        },
        {
            "source": "zh-hans/development/models-integration",
            "destination": "zh-hans/development/models-integration/readme"
        },
        {
            "source": "zh-hans/development/migration",
            "destination": "zh-hans/development/migration/readme"
        },
        {
            "source": "zh-hans/learn-more/use-cases",
            "destination": "zh-hans/learn-more/use-cases/readme"
        },
        {
            "source": "zh-hans/learn-more/extended-reading",
            "destination": "zh-hans/learn-more/extended-reading/readme"
        },
        {
            "source": "zh-hans/learn-more/extended-reading/retrieval-augment",
            "destination": "zh-hans/learn-more/extended-reading/retrieval-augment/readme"
        },
        {
            "source": "zh-hans/learn-more/faq",
            "destination": "zh-hans/learn-more/faq/readme"
        },
        {
            "source": "zh-hans/policies/agreement",
            "destination": "zh-hans/policies/agreement/readme"
        },
        {
            "source": "/zh-hans",
            "destination": "/zh-hans/introduction"
        },
        {
            "source": "/introduction",
            "destination": "/en/introduction"
        },
        {
            "source": "/getting-started/readme/features-and-specifications",
            "destination": "/en/getting-started/readme/features-and-specifications"
        },
        {
            "source": "/getting-started/readme/model-providers",
            "destination": "/en/getting-started/readme/model-providers"
        },
        {
            "source": "/getting-started/install-self-hosted",
            "destination": "/en/getting-started/install-self-hosted/readme"
        },
        {
            "source": "/getting-started/install-self-hosted/docker-compose",
            "destination": "/en/getting-started/install-self-hosted/docker-compose"
        },
        {
            "source": "/getting-started/install-self-hosted/local-source-code",
            "destination": "/en/getting-started/install-self-hosted/local-source-code"
        },
        {
            "source": "/getting-started/install-self-hosted/bt-panel",
            "destination": "/en/getting-started/install-self-hosted/bt-panel"
        },
        {
            "source": "/getting-started/install-self-hosted/start-the-frontend-docker-container",
            "destination": "/en/getting-started/install-self-hosted/start-the-frontend-docker-container"
        },
        {
            "source": "/getting-started/install-self-hosted/environments",
            "destination": "/en/getting-started/install-self-hosted/environments"
        },
        {
            "source": "/getting-started/install-self-hosted/faqs",
            "destination": "/en/getting-started/install-self-hosted/faqs"
        },
        {
            "source": "/getting-started/cloud",
            "destination": "/en/getting-started/cloud"
        },
        {
            "source": "/getting-started/dify-premium",
            "destination": "/en/getting-started/dify-premium"
        },
        {
            "source": "/guides/model-configuration",
            "destination": "/en/guides/model-configuration/readme"
        },
        {
            "source": "/guides/model-configuration/new-provider",
            "destination": "/en/guides/model-configuration/new-provider"
        },
        {
            "source": "/guides/model-configuration/predefined-model",
            "destination": "/en/guides/model-configuration/predefined-model"
        },
        {
            "source": "/guides/model-configuration/customizable-model",
            "destination": "/en/guides/model-configuration/customizable-model"
        },
        {
            "source": "/guides/model-configuration/interfaces",
            "destination": "/en/guides/model-configuration/interfaces"
        },
        {
            "source": "/guides/model-configuration/schema",
            "destination": "/en/guides/model-configuration/schema"
        },
        {
            "source": "/guides/model-configuration/load-balancing",
            "destination": "/en/guides/model-configuration/load-balancing"
        },
        {
            "source": "/guides/application-orchestrate",
            "destination": "/en/guides/application-orchestrate/readme"
        },
        {
            "source": "/guides/application-orchestrate/creating-an-application",
            "destination": "/en/guides/application-orchestrate/creating-an-application"
        },
        {
            "source": "/guides/application-orchestrate/chatbot-application",
            "destination": "/en/guides/application-orchestrate/chatbot-application"
        },
        {
            "source": "/guides/application-orchestrate/multiple-llms-debugging",
            "destination": "/en/guides/application-orchestrate/multiple-llms-debugging"
        },
        {
            "source": "/guides/application-orchestrate/agent",
            "destination": "/en/guides/application-orchestrate/agent"
        },
        {
            "source": "/guides/application-orchestrate/app-toolkits",
            "destination": "/en/guides/application-orchestrate/app-toolkits/readme"
        },
        {
            "source": "/guides/application-orchestrate/app-toolkits/moderation-tool",
            "destination": "/en/guides/application-orchestrate/app-toolkits/moderation-tool"
        },
        {
            "source": "/guides/workflow",
            "destination": "/en/guides/workflow/readme"
        },
        {
            "source": "/guides/workflow/key-concepts",
            "destination": "/en/guides/workflow/key-concepts"
        },
        {
            "source": "/guides/workflow/variables",
            "destination": "/en/guides/workflow/variables"
        },
        {
            "source": "/guides/workflow/node",
            "destination": "/en/guides/workflow/node/start"
        },
        {
            "source": "/guides/workflow/node/start",
            "destination": "/en/guides/workflow/node/start"
        },
        {
            "source": "/guides/workflow/node/end",
            "destination": "/en/guides/workflow/node/end"
        },
        {
            "source": "/guides/workflow/node/answer",
            "destination": "/en/guides/workflow/node/answer"
        },
        {
            "source": "/guides/workflow/node/llm",
            "destination": "/en/guides/workflow/node/llm"
        },
        {
            "source": "/guides/workflow/node/knowledge-retrieval",
            "destination": "/en/guides/workflow/node/knowledge-retrieval"
        },
        {
            "source": "/guides/workflow/node/question-classifier",
            "destination": "/en/guides/workflow/node/question-classifier"
        },
        {
            "source": "/guides/workflow/node/ifelse",
            "destination": "/en/guides/workflow/node/ifelse"
        },
        {
            "source": "/guides/workflow/node/code",
            "destination": "/en/guides/workflow/node/code"
        },
        {
            "source": "/guides/workflow/node/template",
            "destination": "/en/guides/workflow/node/template"
        },
        {
            "source": "/guides/workflow/node/doc-extractor",
            "destination": "/en/guides/workflow/node/doc-extractor"
        },
        {
            "source": "/guides/workflow/node/list-operator",
            "destination": "/en/guides/workflow/node/list-operator"
        },
        {
            "source": "/guides/workflow/node/variable-aggregator",
            "destination": "/en/guides/workflow/node/variable-aggregator"
        },
        {
            "source": "/guides/workflow/node/variable-assigner",
            "destination": "/en/guides/workflow/node/variable-assigner"
        },
        {
            "source": "/guides/workflow/node/iteration",
            "destination": "/en/guides/workflow/node/iteration"
        },
        {
            "source": "/guides/workflow/node/parameter-extractor",
            "destination": "/en/guides/workflow/node/parameter-extractor"
        },
        {
            "source": "/guides/workflow/node/http-request",
            "destination": "/en/guides/workflow/node/http-request"
        },
        {
            "source": "/guides/workflow/node/agent",
            "destination": "/en/guides/workflow/node/agent"
        },
        {
            "source": "/guides/workflow/node/tools",
            "destination": "/en/guides/workflow/node/tools"
        },
        {
            "source": "/guides/workflow/node/loop",
            "destination": "/en/guides/workflow/node/loop"
        },
        {
            "source": "/guides/workflow/shortcut-key",
            "destination": "/en/guides/workflow/shortcut-key"
        },
        {
            "source": "/guides/workflow/orchestrate-node",
            "destination": "/en/guides/workflow/orchestrate-node"
        },
        {
            "source": "/guides/workflow/file-upload",
            "destination": "/en/guides/workflow/file-upload"
        },
        {
            "source": "/guides/workflow/error-handling",
            "destination": "/en/guides/workflow/error-handling/readme"
        },
        {
            "source": "/guides/workflow/error-handling/predefined-error-handling-logic",
            "destination": "/en/guides/workflow/error-handling/predefined-error-handling-logic"
        },
        {
            "source": "/guides/workflow/error-handling/error-type",
            "destination": "/en/guides/workflow/error-handling/error-type"
        },
        {
            "source": "/guides/workflow/additional-features",
            "destination": "/en/guides/workflow/additional-features"
        },
        {
            "source": "/guides/workflow/debug-and-preview",
            "destination": "/en/guides/workflow/debug-and-preview/readme"
        },
        {
            "source": "/guides/workflow/debug-and-preview/yu-lan-yu-yun-hang",
            "destination": "/en/guides/workflow/debug-and-preview/yu-lan-yu-yun-hang"
        },
        {
            "source": "/guides/workflow/debug-and-preview/preview-and-run",
            "destination": "/en/guides/workflow/debug-and-preview/preview-and-run"
        },
        {
            "source": "/guides/workflow/debug-and-preview/step-run",
            "destination": "/en/guides/workflow/debug-and-preview/step-run"
        },
        {
            "source": "/guides/workflow/publish",
            "destination": "/en/guides/workflow/publish"
        },
        {
            "source": "/guides/workflow/bulletin",
            "destination": "/en/guides/workflow/bulletin"
        },
        {
            "source": "/guides/knowledge-base",
            "destination": "/en/guides/knowledge-base/readme"
        },
        {
            "source": "/guides/knowledge-base/knowledge-base-creation/introduction",
            "destination": "/en/guides/knowledge-base/knowledge-base-creation/introduction"
        },
        {
            "source": "/guides/knowledge-base/create-knowledge-and-upload-documents",
            "destination": "/en/guides/knowledge-base/create-knowledge-and-upload-documents"
        },
        {
            "source": "/guides/knowledge-base/create-knowledge-and-upload-documents/import-content-data",
            "destination": "/en/guides/knowledge-base/create-knowledge-and-upload-documents/import-content-data/readme"
        },
        {
            "source": "/guides/knowledge-base/create-knowledge-and-upload-documents/import-content-data/sync-from-notion",
            "destination": "/en/guides/knowledge-base/create-knowledge-and-upload-documents/import-content-data/sync-from-notion"
        },
        {
            "source": "/guides/knowledge-base/create-knowledge-and-upload-documents/import-content-data/sync-from-website",
            "destination": "/en/guides/knowledge-base/create-knowledge-and-upload-documents/import-content-data/sync-from-website"
        },
        {
            "source": "/guides/knowledge-base/create-knowledge-and-upload-documents/chunking-and-cleaning-text",
            "destination": "/en/guides/knowledge-base/create-knowledge-and-upload-documents/chunking-and-cleaning-text"
        },
        {
            "source": "/guides/knowledge-base/create-knowledge-and-upload-documents/setting-indexing-methods",
            "destination": "/en/guides/knowledge-base/create-knowledge-and-upload-documents/setting-indexing-methods"
        },
        {
            "source": "/guides/knowledge-base/knowledge-and-documents-maintenance",
            "destination": "/en/guides/knowledge-base/knowledge-and-documents-maintenance/readme"
        },
        {
            "source": "/guides/knowledge-base/knowledge-and-documents-maintenance/introduction",
            "destination": "/en/guides/knowledge-base/knowledge-and-documents-maintenance/introduction"
        },
        {
            "source": "/guides/knowledge-base/knowledge-and-documents-maintenance/maintain-knowledge-documents",
            "destination": "/en/guides/knowledge-base/knowledge-and-documents-maintenance/maintain-knowledge-documents"
        },
        {
            "source": "/guides/knowledge-base/knowledge-and-documents-maintenance/maintain-dataset-via-api",
            "destination": "/en/guides/knowledge-base/knowledge-and-documents-maintenance/maintain-dataset-via-api"
        },
        {
            "source": "/guides/knowledge-base/metadata",
            "destination": "/en/guides/knowledge-base/metadata"
        },
        {
            "source": "/guides/knowledge-base/integrate-knowledge-within-application",
            "destination": "/en/guides/knowledge-base/integrate-knowledge-within-application"
        },
        {
            "source": "/guides/knowledge-base/retrieval-test-and-citation",
            "destination": "/en/guides/knowledge-base/retrieval-test-and-citation"
        },
        {
            "source": "/guides/knowledge-base/knowledge-request-rate-limit",
            "destination": "/en/guides/knowledge-base/knowledge-request-rate-limit"
        },
        {
            "source": "/guides/knowledge-base/connect-external-knowledge-base",
            "destination": "/en/guides/knowledge-base/connect-external-knowledge-base"
        },
        {
            "source": "/guides/knowledge-base/external-knowledge-api",
            "destination": "/en/guides/knowledge-base/external-knowledge-api"
        },
        {
            "source": "/guides/knowledge-base/external-knowledge-api-documentation",
            "destination": "/en/guides/knowledge-base/external-knowledge-api-documentation"
        },
        {
            "source": "/guides/tools",
            "destination": "/en/guides/tools/readme"
        },
        {
            "source": "/guides/tools/quick-tool-integration",
            "destination": "/en/guides/tools/quick-tool-integration"
        },
        {
            "source": "/guides/tools/advanced-tool-integration",
            "destination": "/en/guides/tools/advanced-tool-integration"
        },
        {
            "source": "/guides/tools/tool-configuration",
            "destination": "/en/guides/tools/tool-configuration/readme"
        },
        {
            "source": "/guides/tools/tool-configuration/google",
            "destination": "/en/guides/tools/tool-configuration/google"
        },
        {
            "source": "/guides/tools/tool-configuration/bing",
            "destination": "/en/guides/tools/tool-configuration/bing"
        },
        {
            "source": "/guides/tools/tool-configuration/searchapi",
            "destination": "/en/guides/tools/tool-configuration/searchapi"
        },
        {
            "source": "/guides/tools/tool-configuration/stable-diffusion",
            "destination": "/en/guides/tools/tool-configuration/stable-diffusion"
        },
        {
            "source": "/guides/tools/tool-configuration/dall-e",
            "destination": "/en/guides/tools/tool-configuration/dall-e"
        },
        {
            "source": "/guides/tools/tool-configuration/perplexity",
            "destination": "/en/guides/tools/tool-configuration/perplexity"
        },
        {
            "source": "/guides/tools/tool-configuration/alphavantage",
            "destination": "/en/guides/tools/tool-configuration/alphavantage"
        },
        {
            "source": "/guides/tools/tool-configuration/youtube",
            "destination": "/en/guides/tools/tool-configuration/youtube"
        },
        {
            "source": "/guides/tools/tool-configuration/searxng",
            "destination": "/en/guides/tools/tool-configuration/searxng"
        },
        {
            "source": "/guides/tools/tool-configuration/serper",
            "destination": "/en/guides/tools/tool-configuration/serper"
        },
        {
            "source": "/guides/tools/tool-configuration/siliconflow",
            "destination": "/en/guides/tools/tool-configuration/siliconflow"
        },
        {
            "source": "/guides/tools/tool-configuration/comfyui",
            "destination": "/en/guides/tools/tool-configuration/comfyui"
        },
        {
            "source": "/guides/application-publishing",
            "destination": "/en/guides/application-publishing/readme"
        },
        {
            "source": "/guides/application-publishing/launch-your-webapp-quickly",
            "destination": "/en/guides/application-publishing/launch-your-webapp-quickly/readme"
        },
        {
            "source": "/guides/application-publishing/launch-your-webapp-quickly/web-app-settings",
            "destination": "/en/guides/application-publishing/launch-your-webapp-quickly/web-app-settings"
        },
        {
            "source": "/guides/application-publishing/launch-your-webapp-quickly/text-generator",
            "destination": "/en/guides/application-publishing/launch-your-webapp-quickly/text-generator"
        },
        {
            "source": "/guides/application-publishing/launch-your-webapp-quickly/conversation-application",
            "destination": "/en/guides/application-publishing/launch-your-webapp-quickly/conversation-application"
        },
        {
            "source": "/guides/application-publishing/embedding-in-websites",
            "destination": "/en/guides/application-publishing/embedding-in-websites"
        },
        {
            "source": "/guides/application-publishing/developing-with-apis",
            "destination": "/en/guides/application-publishing/developing-with-apis"
        },
        {
            "source": "/guides/application-publishing/based-on-frontend-templates",
            "destination": "/en/guides/application-publishing/based-on-frontend-templates"
        },
        {
            "source": "/guides/annotation",
            "destination": "/en/guides/annotation/readme"
        },
        {
            "source": "/guides/annotation/logs",
            "destination": "/en/guides/annotation/logs"
        },
        {
            "source": "/guides/annotation/annotation-reply",
            "destination": "/en/guides/annotation/annotation-reply"
        },
        {
            "source": "/guides/monitoring",
            "destination": "/en/guides/monitoring/readme"
        },
        {
            "source": "/guides/monitoring/analysis",
            "destination": "/en/guides/monitoring/analysis"
        },
        {
            "source": "/guides/monitoring/integrate-external-ops-tools",
            "destination": "/en/guides/monitoring/integrate-external-ops-tools/readme"
        },
        {
            "source": "/guides/monitoring/integrate-external-ops-tools/integrate-arize",
            "destination": "/en/guides/monitoring/integrate-external-ops-tools/integrate-arize"
        },
        {
            "source": "/guides/monitoring/integrate-external-ops-tools/integrate-phoenix",
            "destination": "/en/guides/monitoring/integrate-external-ops-tools/integrate-phoenix"
        },
        {
            "source": "/guides/monitoring/integrate-external-ops-tools/integrate-langsmith",
            "destination": "/en/guides/monitoring/integrate-external-ops-tools/integrate-langsmith"
        },
        {
            "source": "/guides/monitoring/integrate-external-ops-tools/integrate-langfuse",
            "destination": "/en/guides/monitoring/integrate-external-ops-tools/integrate-langfuse"
        },
        {
            "source": "/guides/monitoring/integrate-external-ops-tools/integrate-opik",
            "destination": "/en/guides/monitoring/integrate-external-ops-tools/integrate-opik"
        },
        {
            "source": "/guides/extension",
            "destination": "/en/guides/extension/readme"
        },
        {
            "source": "/guides/extension/api-based-extension",
            "destination": "/en/guides/extension/api-based-extension/readme"
        },
        {
            "source": "/guides/extension/api-based-extension/external-data-tool",
            "destination": "/en/guides/extension/api-based-extension/external-data-tool"
        },
        {
            "source": "/guides/extension/api-based-extension/cloudflare-workers",
            "destination": "/en/guides/extension/api-based-extension/cloudflare-workers"
        },
        {
            "source": "/guides/extension/api-based-extension/moderation",
            "destination": "/en/guides/extension/api-based-extension/moderation"
        },
        {
            "source": "/guides/extension/code-based-extension",
            "destination": "/en/guides/extension/code-based-extension/readme"
        },
        {
            "source": "/guides/extension/code-based-extension/external-data-tool",
            "destination": "/en/guides/extension/code-based-extension/external-data-tool"
        },
        {
            "source": "/guides/extension/code-based-extension/moderation",
            "destination": "/en/guides/extension/code-based-extension/moderation"
        },
        {
            "source": "/guides/workspace",
            "destination": "/en/guides/workspace/readme"
        },
        {
            "source": "/guides/workspace/app",
            "destination": "/en/guides/workspace/app"
        },
        {
            "source": "/guides/workspace/invite-and-manage-members",
            "destination": "/en/guides/workspace/invite-and-manage-members"
        },
        {
            "source": "/guides/management",
            "destination": "/en/guides/management/readme"
        },
        {
            "source": "/guides/management/app-management",
            "destination": "/en/guides/management/app-management"
        },
        {
            "source": "/guides/management/team-members-management",
            "destination": "/en/guides/management/team-members-management"
        },
        {
            "source": "/guides/management/personal-account-management",
            "destination": "/en/guides/management/personal-account-management"
        },
        {
            "source": "/guides/management/subscription-management",
            "destination": "/en/guides/management/subscription-management"
        },
        {
            "source": "/guides/management/version-control",
            "destination": "/en/guides/management/version-control"
        },
        {
            "source": "/workshop",
            "destination": "/en/workshop/readme"
        },
        {
            "source": "/workshop/basic",
            "destination": "/en/workshop/basic/readme"
        },
        {
            "source": "/workshop/basic/build-ai-image-generation-app",
            "destination": "/en/workshop/basic/build-ai-image-generation-app"
        },
        {
            "source": "/workshop/intermediate",
            "destination": "/en/workshop/intermediate/readme"
        },
        {
            "source": "/workshop/intermediate/article-reader",
            "destination": "/en/workshop/intermediate/article-reader"
        },
        {
            "source": "/workshop/intermediate/customer-service-bot",
            "destination": "/en/workshop/intermediate/customer-service-bot"
        },
        {
            "source": "/workshop/intermediate/twitter-chatflow",
            "destination": "/en/workshop/intermediate/twitter-chatflow"
        },
        {
            "source": "/community/support",
            "destination": "/en/community/support"
        },
        {
            "source": "/community/contribution",
            "destination": "/en/community/contribution"
        },
        {
            "source": "/community/docs-contribution",
            "destination": "/en/community/docs-contribution"
        },
        {
            "source": "/plugins/introduction",
            "destination": "/en/plugins/introduction"
        },
        {
            "source": "/plugins/quick-start",
            "destination": "/en/plugins/quick-start/readme"
        },
        {
            "source": "/plugins/quick-start/install-plugins",
            "destination": "/en/plugins/quick-start/install-plugins"
        },
        {
            "source": "/plugins/quick-start/develop-plugins",
            "destination": "/en/plugins/quick-start/develop-plugins/readme"
        },
        {
            "source": "/plugins/quick-start/develop-plugins/initialize-development-tools",
            "destination": "/en/plugins/quick-start/develop-plugins/initialize-development-tools"
        },
        {
            "source": "/plugins/quick-start/develop-plugins/tool-plugin",
            "destination": "/en/plugins/quick-start/develop-plugins/tool-plugin"
        },
        {
            "source": "/plugins/quick-start/develop-plugins/model-plugin",
            "destination": "/en/plugins/quick-start/develop-plugins/model-plugin/readme"
        },
        {
            "source": "/plugins/quick-start/develop-plugins/model-plugin/create-model-providers",
            "destination": "/en/plugins/quick-start/develop-plugins/model-plugin/create-model-providers"
        },
        {
            "source": "/plugins/quick-start/develop-plugins/model-plugin/predefined-model",
            "destination": "/en/plugins/quick-start/develop-plugins/model-plugin/predefined-model"
        },
        {
            "source": "/plugins/quick-start/develop-plugins/model-plugin/customizable-model",
            "destination": "/en/plugins/quick-start/develop-plugins/model-plugin/customizable-model"
        },
        {
            "source": "/plugins/quick-start/develop-plugins/agent-strategy-plugin",
            "destination": "/en/plugins/quick-start/develop-plugins/agent-strategy-plugin"
        },
        {
            "source": "/plugins/quick-start/develop-plugins/extension-plugin",
            "destination": "/en/plugins/quick-start/develop-plugins/extension-plugin"
        },
        {
            "source": "/plugins/quick-start/develop-plugins/bundle",
            "destination": "/en/plugins/quick-start/develop-plugins/bundle"
        },
        {
            "source": "/plugins/quick-start/debug-plugin",
            "destination": "/en/plugins/quick-start/debug-plugin"
        },
        {
            "source": "/plugins/manage-plugins",
            "destination": "/en/plugins/manage-plugins"
        },
        {
            "source": "/plugins/schema-definition",
            "destination": "/en/plugins/schema-definition/readme"
        },
        {
            "source": "/plugins/schema-definition/manifest",
            "destination": "/en/plugins/schema-definition/manifest"
        },
        {
            "source": "/plugins/schema-definition/endpoint",
            "destination": "/en/plugins/schema-definition/endpoint"
        },
        {
            "source": "/plugins/schema-definition/tool",
            "destination": "/en/plugins/schema-definition/tool"
        },
        {
            "source": "/plugins/schema-definition/agent",
            "destination": "/en/plugins/schema-definition/agent"
        },
        {
            "source": "/plugins/schema-definition/model",
            "destination": "/en/plugins/schema-definition/model/readme"
        },
        {
            "source": "/plugins/schema-definition/model/model-designing-rules",
            "destination": "/en/plugins/schema-definition/model/model-designing-rules"
        },
        {
            "source": "/plugins/schema-definition/model/model-schema",
            "destination": "/en/plugins/schema-definition/model/model-schema"
        },
        {
            "source": "/plugins/schema-definition/general-specifications",
            "destination": "/en/plugins/schema-definition/general-specifications"
        },
        {
            "source": "/plugins/schema-definition/persistent-storage",
            "destination": "/en/plugins/schema-definition/persistent-storage"
        },
        {
            "source": "/plugins/schema-definition/reverse-invocation-of-the-dify-service",
            "destination": "/en/plugins/schema-definition/reverse-invocation-of-the-dify-service/readme"
        },
        {
            "source": "/plugins/schema-definition/reverse-invocation-of-the-dify-service/app",
            "destination": "/en/plugins/schema-definition/reverse-invocation-of-the-dify-service/app"
        },
        {
            "source": "/plugins/schema-definition/reverse-invocation-of-the-dify-service/model",
            "destination": "/en/plugins/schema-definition/reverse-invocation-of-the-dify-service/model"
        },
        {
            "source": "/plugins/schema-definition/reverse-invocation-of-the-dify-service/tool",
            "destination": "/en/plugins/schema-definition/reverse-invocation-of-the-dify-service/tool"
        },
        {
            "source": "/plugins/schema-definition/reverse-invocation-of-the-dify-service/node",
            "destination": "/en/plugins/schema-definition/reverse-invocation-of-the-dify-service/node"
        },
        {
            "source": "/plugins/best-practice",
            "destination": "/en/plugins/best-practice/readme"
        },
        {
            "source": "/plugins/best-practice/develop-a-slack-bot-plugin",
            "destination": "/en/plugins/best-practice/develop-a-slack-bot-plugin"
        },
        {
            "source": "/plugins/publish-plugins",
            "destination": "/en/plugins/publish-plugins/readme"
        },
        {
            "source": "/plugins/publish-plugins/publish-to-dify-marketplace",
            "destination": "/en/plugins/publish-plugins/publish-to-dify-marketplace/README"
        },
        {
            "source": "/zh-hans/plugins/publish-plugins/publish-to-dify-marketplace",
            "destination": "/zh-hans/plugins/publish-plugins/publish-to-dify-marketplace/README"
        },
        {
            "source": "/ja-jp/plugins/publish-plugins/publish-to-dify-marketplace",
            "destination": "/ja-jp/plugins/publish-plugins/publish-to-dify-marketplace/README"
        },
        {
            "source": "/plugins/publish-plugins/publish-to-dify-marketplace/plugin-developer-guidelines",
            "destination": "/en/plugins/publish-plugins/publish-to-dify-marketplace/plugin-developer-guidelines"
        },
        {
            "source": "/plugins/publish-plugins/publish-to-dify-marketplace/plugin-privacy-protection-guidelines",
            "destination": "/en/plugins/publish-plugins/publish-to-dify-marketplace/plugin-privacy-protection-guidelines"
        },
        {
            "source": "/plugins/publish-plugins/publish-plugin-on-personal-github-repo",
            "destination": "/en/plugins/publish-plugins/publish-plugin-on-personal-github-repo"
        },
        {
            "source": "/plugins/publish-plugins/package-plugin-file-and-publish",
            "destination": "/en/plugins/publish-plugins/package-plugin-file-and-publish"
        },
        {
            "source": "/plugins/faq",
            "destination": "/en/plugins/faq"
        },
        {
            "source": "/development/backend",
            "destination": "/en/development/backend/sandbox/readme"
        },
        {
            "source": "/development/backend/sandbox",
            "destination": "/en/development/backend/sandbox/readme"
        },
        {
            "source": "/development/backend/sandbox/contribution",
            "destination": "/en/development/backend/sandbox/contribution"
        },
        {
            "source": "/development/models-integration",
            "destination": "/en/development/models-integration/hugging-face"
        },
        {
            "source": "/development/models-integration/hugging-face",
            "destination": "/en/development/models-integration/hugging-face"
        },
        {
            "source": "/development/models-integration/replicate",
            "destination": "/en/development/models-integration/replicate"
        },
        {
            "source": "/development/models-integration/xinference",
            "destination": "/en/development/models-integration/xinference"
        },
        {
            "source": "/development/models-integration/openllm",
            "destination": "/en/development/models-integration/openllm"
        },
        {
            "source": "/development/models-integration/localai",
            "destination": "/en/development/models-integration/localai"
        },
        {
            "source": "/development/models-integration/ollama",
            "destination": "/en/development/models-integration/ollama"
        },
        {
            "source": "/development/models-integration/litellm",
            "destination": "/en/development/models-integration/litellm"
        },
        {
            "source": "/development/models-integration/gpustack",
            "destination": "/en/development/models-integration/gpustack"
        },
        {
            "source": "/development/models-integration/aws-bedrock-deepseek",
            "destination": "/en/development/models-integration/aws-bedrock-deepseek"
        },
        {
            "source": "/development/migration",
            "destination": "/en/development/migration/migrate-to-v1"
        },
        {
            "source": "/development/migration/migrate-to-v1",
            "destination": "/en/development/migration/migrate-to-v1"
        },
        {
            "source": "/learn-more/use-cases",
            "destination": "/en/learn-more/use-cases/integrate-deepseek-to-build-an-ai-app"
        },
        {
            "source": "/learn-more/use-cases/integrate-deepseek-to-build-an-ai-app",
            "destination": "/en/learn-more/use-cases/integrate-deepseek-to-build-an-ai-app"
        },
        {
            "source": "/learn-more/use-cases/private-ai-ollama-deepseek-dify",
            "destination": "/en/learn-more/use-cases/private-ai-ollama-deepseek-dify"
        },
        {
            "source": "/learn-more/use-cases/build-an-notion-ai-assistant",
            "destination": "/en/learn-more/use-cases/build-an-notion-ai-assistant"
        },
        {
            "source": "/learn-more/use-cases/create-a-midjourney-prompt-bot-with-dify",
            "destination": "/en/learn-more/use-cases/create-a-midjourney-prompt-bot-with-dify"
        },
        {
            "source": "/learn-more/use-cases/create-an-ai-chatbot-with-business-data-in-minutes",
            "destination": "/en/learn-more/use-cases/create-an-ai-chatbot-with-business-data-in-minutes"
        },
        {
            "source": "/learn-more/use-cases/how-to-integrate-dify-chatbot-to-your-wix-website",
            "destination": "/en/learn-more/use-cases/how-to-integrate-dify-chatbot-to-your-wix-website"
        },
        {
            "source": "/learn-more/use-cases/how-to-connect-aws-bedrock",
            "destination": "/en/learn-more/use-cases/how-to-connect-aws-bedrock"
        },
        {
            "source": "/learn-more/use-cases/dify-schedule",
            "destination": "/en/learn-more/use-cases/dify-schedule"
        },
        {
            "source": "/learn-more/use-cases/building-an-ai-thesis-slack-bot",
            "destination": "/en/learn-more/use-cases/building-an-ai-thesis-slack-bot"
        },
        {
            "source": "/learn-more/extended-reading",
            "destination": "/en/learn-more/extended-reading/what-is-llmops"
        },
        {
            "source": "/learn-more/extended-reading/what-is-llmops",
            "destination": "/en/learn-more/extended-reading/what-is-llmops"
        },
        {
            "source": "/learn-more/extended-reading/retrieval-augment",
            "destination": "/en/learn-more/extended-reading/retrieval-augment/readme"
        },
        {
            "source": "/learn-more/extended-reading/retrieval-augment/hybrid-search",
            "destination": "/en/learn-more/extended-reading/retrieval-augment/hybrid-search"
        },
        {
            "source": "/learn-more/extended-reading/retrieval-augment/rerank",
            "destination": "/en/learn-more/extended-reading/retrieval-augment/rerank"
        },
        {
            "source": "/learn-more/extended-reading/retrieval-augment/retrieval",
            "destination": "/en/learn-more/extended-reading/retrieval-augment/retrieval"
        },
        {
            "source": "/learn-more/extended-reading/how-to-use-json-schema-in-dify",
            "destination": "/en/learn-more/extended-reading/how-to-use-json-schema-in-dify"
        },
        {
            "source": "/learn-more/faq",
            "destination": "/en/learn-more/faq/install-faq"
        },
        {
            "source": "/learn-more/faq/install-faq",
            "destination": "/en/learn-more/faq/install-faq"
        },
        {
            "source": "/learn-more/faq/use-llms-faq",
            "destination": "/en/learn-more/faq/use-llms-faq"
        },
        {
            "source": "/learn-more/faq/plugins",
            "destination": "/en/learn-more/faq/plugins"
        },
        {
            "source": "/policies/open-source",
            "destination": "/en/policies/open-source"
        },
        {
            "source": "/policies/agreement",
            "destination": "/en/policies/agreement/readme"
        },
        {
            "source": "/policies/agreement/get-compliance-report",
            "destination": "/en/policies/agreement/get-compliance-report"
        },
        {
            "source": "/features/workflow",
            "destination": "/en/guides/workflow/readme"
        }
    ],
    "navbar": {
        "links": [
            {
                "label": "Changelog",
                "href": "https://github.com/langgenius/dify/releases"
            }
        ],
        "primary": {
            "type": "button",
            "label": "Studio",
            "href": "https://cloud.dify.ai"
        }
    },
    "integrations": {
        "ga4": {
            "measurementId": "G-HHGQ6GKNCE"
        }
    },
    "footer": {
        "socials": {
            "x": "https://x.com/dify_ai",
            "github": "https://github.com/langgenius/dify-docs",
            "linkedin": "https://www.linkedin.com/company/langgenius"
        }
    }
}<|MERGE_RESOLUTION|>--- conflicted
+++ resolved
@@ -228,11 +228,52 @@
                                         "group": "Plugin Types",
                                         "pages": [
                                             "plugin-dev-en/0222-creating-new-model-provider",
-<<<<<<< HEAD
-                                            "plugin-dev-en/0222-debugging-logs",
-                                            "plugin-dev-en/0222-tool-plugin"
+                                            "plugin-dev-en/0222-tool-plugin",
+                                            "plugin-dev-en/9433-agent-strategy-plugin",
+                                            "plugin-dev-en/9231-extension-plugin"
+                                        ]
+                                    },
+                                    {
+                                        "group": "Development",
+                                        "pages": [
+                                            "plugin-dev-en/0411-remote-debug-a-plugin"
+                                        ]
+                                    },
+                                    {
+                                        "group": "Features & Specs",
+                                        "pages": [
+                                            "plugin-dev-en/0411-general-specifications",
+                                            "plugin-dev-en/0411-model-designing-rules",
+                                            "plugin-dev-en/0412-model-schema",
+                                            "plugin-dev-en/0411-persistent-storage-kv",
+                                            "plugin-dev-en/0411-tool",
+                                            "plugin-dev-en/0411-plugin-info-by-manifest"
+                                        ]
+                                    },
+                                    {
+                                        "group": "Advanced Development",
+                                        "pages": [
+                                            {
+                                                "group": "Reverse Calling",
+                                                "pages": [
+                                                    "plugin-dev-en/9241-bundle",
+                                                    "plugin-dev-en/9241-reverse-invocation",
+                                                    "plugin-dev-en/9242-reverse-invocation-app",
+                                                    "plugin-dev-en/9242-reverse-invocation-model",
+                                                    "plugin-dev-en/9242-reverse-invocation-tool",
+                                                    "plugin-dev-en/9243-customizable-model",
+                                                    "plugin-dev-en/9243-reverse-invocation-node"
+                                                ]
+                                            }
                                         ]
                                     }
+                                ]
+                            },
+                            {
+                                "group": "Examples & Use Cases",
+                                "pages": [
+                                    "plugin-dev-en/0432-develop-a-slack-bot-plugin",
+                                    "plugin-dev-en/0432-endpoint"
                                 ]
                             },
                             {
@@ -254,39 +295,14 @@
                                             "plugin-dev-en/0322-release-by-file",
                                             "plugin-dev-en/0322-release-to-dify-marketplace",
                                             "plugin-dev-en/0322-release-to-individual-github-repo"
-=======
-                                            "plugin-dev-en/0222-tool-plugin",
-                                            "plugin-dev-en/9433-agent-strategy-plugin",
-                                            "plugin-dev-en/9231-extension-plugin"
->>>>>>> a23cef3c
-                                        ]
-                                    },
-                                    {
-                                        "group": "Development",
-                                        "pages": [
-                                            "plugin-dev-en/0411-remote-debug-a-plugin"
-                                        ]
-                                    },
-                                    {
-                                        "group": "Features & Specs",
-                                        "pages": [
-                                            "plugin-dev-en/0411-general-specifications",
-                                            "plugin-dev-en/0411-model-designing-rules",
-                                            "plugin-dev-en/0412-model-schema",
-                                            "plugin-dev-en/0411-persistent-storage-kv",
-                                            "plugin-dev-en/0411-tool",
-<<<<<<< HEAD
-                                            "plugin-dev-en/0412-model-schema"
+                                        ]
+                                    },
+                                    {
+                                        "group": "FAQ",
+                                        "pages": [
+                                            "plugin-dev-en/0331-faq"
                                         ]
                                     }
-                                ]
-                            },
-                            {
-                                "group": "About This Documentation",
-                                "pages": [
-                                    "plugin-dev-en/0411-doc-contribution-guide",
-                                    "plugin-dev-en/0412-doc-writing-dimensions-guide",
-                                    "plugin-dev-en/0412-doc-understanding-the-dimensions"
                                 ]
                             }
                         ]
@@ -666,15 +682,11 @@
                                             "ja-jp/documentation/pages/debug/variable-inspect",
                                             "ja-jp/documentation/pages/debug/history-and-logs",
                                             "ja-jp/documentation/pages/debug/error-type"
-=======
-                                            "plugin-dev-en/0411-plugin-info-by-manifest"
->>>>>>> a23cef3c
-                                        ]
-                                    },
-                                    {
-                                        "group": "Advanced Development",
-                                        "pages": [
-<<<<<<< HEAD
+                                        ]
+                                    },
+                                    {
+                                        "group": "公開",
+                                        "pages": [
                                             "ja-jp/documentation/pages/publish/README",
                                             "ja-jp/documentation/pages/publish/workflow-webapp",
                                             "ja-jp/documentation/pages/publish/chatflow-webapp",
@@ -718,20 +730,13 @@
                                                     "ja-jp/documentation/pages/knowledge/create-knowledge/setting-indexing-methods"
                                                 ]
                                             },
-=======
->>>>>>> a23cef3c
                                             {
-                                                "group": "Reverse Calling",
+                                                "group": "Manage Knowledge",
                                                 "pages": [
-                                                    "plugin-dev-en/9241-bundle",
-                                                    "plugin-dev-en/9241-reverse-invocation",
-                                                    "plugin-dev-en/9242-reverse-invocation-app",
-                                                    "plugin-dev-en/9242-reverse-invocation-model",
-                                                    "plugin-dev-en/9242-reverse-invocation-tool",
-                                                    "plugin-dev-en/9243-customizable-model",
-                                                    "plugin-dev-en/9243-reverse-invocation-node"
+                                                    "ja-jp/documentation/pages/knowledge/manage-knowledge/introduction",
+                                                    "ja-jp/documentation/pages/knowledge/manage-knowledge/maintain-knowledge-documents",
+                                                    "ja-jp/documentation/pages/knowledge/manage-knowledge/maintain-dataset-via-api"
                                                 ]
-<<<<<<< HEAD
                                             },
                                             "ja-jp/documentation/pages/knowledge/metadata",
                                             "ja-jp/documentation/pages/knowledge/integrate-knowledge-within-application",
@@ -760,49 +765,172 @@
                                             "ja-jp/documentation/pages/tutorials/customer-service-bot",
                                             "ja-jp/documentation/pages/tutorials/build-ai-image-generation-app",
                                             "ja-jp/documentation/pages/tutorials/article-reader"
-=======
-                                            }
->>>>>>> a23cef3c
                                         ]
                                     }
                                 ]
-                            },
-                            {
-                                "group": "Examples & Use Cases",
-                                "pages": [
-                                    "plugin-dev-en/0432-develop-a-slack-bot-plugin",
-                                    "plugin-dev-en/0432-endpoint"
-                                ]
-                            },
-                            {
-                                "group": "Contribution & Publishing",
-                                "pages": [
-                                    {
-                                        "group": "Code of Conduct & Standards",
-                                        "pages": [
-                                            "plugin-dev-en/0312-contributor-covenant-code-of-conduct",
-                                            "plugin-dev-en/0312-privacy-protection-guidelines",
-                                            "plugin-dev-en/0312-third-party-signature-verification"
-                                        ]
-                                    },
-                                    {
-                                        "group": "Publishing & Listing",
-                                        "pages": [
-                                            "plugin-dev-en/0321-plugin-auto-publish-pr",
-                                            "plugin-dev-en/0321-release-overview",
-                                            "plugin-dev-en/0322-release-by-file",
-                                            "plugin-dev-en/0322-release-to-dify-marketplace",
-                                            "plugin-dev-en/0322-release-to-individual-github-repo"
-                                        ]
-                                    },
-                                    {
-                                        "group": "FAQ",
-                                        "pages": [
-                                            "plugin-dev-en/0331-faq"
+                            }
+                        ]
+                    },
+                    {
+                        "dropdown": "プラグイン開発",
+                        "groups": [
+                            {
+                                "group": "概念と概要",
+                                "pages": [
+                                    {
+                                        "group": "概要",
+                                        "pages": [
+                                            "plugin-dev-ja/0111-getting-started-dify-plugin"
+                                        ]
+                                    },
+                                    "plugin-dev-ja/0131-cheatsheet"
+                                ]
+                            },
+                            {
+                                "group": "開発実践",
+                                "pages": [
+                                    {
+                                        "group": "クイックスタート",
+                                        "pages": [
+                                            "plugin-dev-ja/0211-getting-started-by-prompt",
+                                            "plugin-dev-ja/0211-getting-started-dify-tool",
+                                            "plugin-dev-ja/0211-getting-started-new-model"
+                                        ]
+                                    },
+                                    {
+                                        "group": "Difyプラグインの開発",
+                                        "pages": [
+                                            "plugin-dev-ja/0221-initialize-development-tools",
+                                            "plugin-dev-ja/0222-creating-new-model-provider-extra",
+                                            "plugin-dev-ja/0222-creating-new-model-provider",
+                                            "plugin-dev-ja/0222-debugging-logs",
+                                            "plugin-dev-ja/0222-tool-plugin"
                                         ]
                                     }
                                 ]
+                            },
+                            {
+                                "group": "貢献と公開",
+                                "pages": [
+                                    {
+                                        "group": "行動規範と基準",
+                                        "pages": [
+                                            "plugin-dev-ja/0312-contributor-covenant-code-of-conduct",
+                                            "plugin-dev-ja/0312-privacy-protection-guidelines",
+                                            "plugin-dev-ja/0312-third-party-signature-verification"
+                                        ]
+                                    },
+                                    {
+                                        "group": "公開と掲載",
+                                        "pages": [
+                                            "plugin-dev-ja/0321-plugin-auto-publish-pr",
+                                            "plugin-dev-ja/0321-release-overview",
+                                            "plugin-dev-ja/0322-release-by-file",
+                                            "plugin-dev-ja/0322-release-to-dify-marketplace",
+                                            "plugin-dev-ja/0322-release-to-individual-github-repo"
+                                        ]
+                                    },
+                                    {
+                                        "group": "よくある質問 (FAQ)",
+                                        "pages": [
+                                            "plugin-dev-ja/0331-faq"
+                                        ]
+                                    }
+                                ]
+                            },
+                            {
+                                "group": "実践例とユースケース",
+                                "pages": [
+                                    {
+                                        "group": "開発例",
+                                        "pages": [
+                                            "plugin-dev-ja/0431-example-overview-and-index",
+                                            "plugin-dev-ja/0432-develop-a-slack-bot-plugin",
+                                            "plugin-dev-ja/0432-endpoint"
+                                        ]
+                                    }
+                                ]
+                            },
+                            {
+                                "group": "高度な開発",
+                                "pages": [
+                                    {
+                                        "group": "Extension と Agent",
+                                        "pages": [
+                                            "plugin-dev-ja/9231-extension-plugin",
+                                            "plugin-dev-ja/9232-agent",
+                                            "plugin-dev-ja/9433-agent-strategy-plugin"
+                                        ]
+                                    },
+                                    {
+                                        "group": "リバースコール",
+                                        "pages": [
+                                            "plugin-dev-ja/9241-bundle",
+                                            "plugin-dev-ja/9241-reverse-invocation",
+                                            "plugin-dev-ja/9242-reverse-invocation-app",
+                                            "plugin-dev-ja/9242-reverse-invocation-model",
+                                            "plugin-dev-ja/9242-reverse-invocation-tool",
+                                            "plugin-dev-ja/9243-customizable-model",
+                                            "plugin-dev-ja/9243-reverse-invocation-node"
+                                        ]
+                                    }
+                                ]
+                            },
+                            {
+                                "group": "リファレンスと仕様",
+                                "pages": [
+                                    {
+                                        "group": "コア仕様と機能",
+                                        "pages": [
+                                            "plugin-dev-ja/0411-general-specifications",
+                                            "plugin-dev-ja/0411-model-designing-rules",
+                                            "plugin-dev-ja/0411-model-plugin-introduction",
+                                            "plugin-dev-ja/0411-persistent-storage-kv",
+                                            "plugin-dev-ja/0411-plugin-info-by-manifest",
+                                            "plugin-dev-ja/0411-remote-debug-a-plugin",
+                                            "plugin-dev-ja/0411-tool",
+                                            "plugin-dev-ja/0412-model-schema"
+                                        ]
+                                    }
+                                ]
+                            },
+                            {
+                                "group": "ドキュメントについて",
+                                "pages": [
+                                    "plugin-dev-ja/0411-doc-contribution-guide",
+                                    "plugin-dev-ja/0412-doc-writing-dimensions-guide",
+                                    "plugin-dev-ja/0412-doc-understanding-the-dimensions"
+                                ]
                             }
+                        ]
+                    },
+                    {
+                        "dropdown": "APIアクセス",
+                        "groups": [
+                            {
+                                "group": "ChatbotとAgent",
+                                "openapi": "ja-jp/openapi_chat.json"
+                            },
+                            {
+                                "group": "チャットフロー",
+                                "openapi": "ja-jp/openapi_chatflow.json"
+                            },
+                            {
+                                "group": "ワークフロー",
+                                "openapi": "ja-jp/openapi_workflow.json"
+                            },
+                            {
+                                "group": "テキスト ジェネレーター",
+                                "openapi": "ja-jp/openapi_completion.json"
+                            }
+                        ]
+                    },
+                    {
+                        "dropdown": "リソース",
+                        "pages": [
+                            "ja-jp/resources/termbase",
+                            "ja-jp/resources/about-dify/dify-brand-guidelines",
+                            "ja-jp/resources/about-dify/dify-brand-usage-terms"
                         ]
                     }
                 ]
