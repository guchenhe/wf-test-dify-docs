--- conflicted
+++ resolved
@@ -17,10 +17,10 @@
         "languages": [
             {
                 "language": "en",
-                "version": "v1.0.0",
                 "dropdowns": [
                     {
                         "dropdown": "Documentation",
+                        "icon": "book-open",
                         "pages": [
                             {
                                 "group": " ",
@@ -29,8 +29,8 @@
                                         "group": "Getting Started",
                                         "pages": [
                                             "en/introduction",
-                                            "en/getting-started/readme/features-and-specifications",
-                                            "en/getting-started/readme/model-providers"
+                                            "en/getting-started/readme/fact-sheet",
+                                            "en/guides/workflow/key-concepts"
                                         ]
                                     },
                                     {
@@ -42,39 +42,14 @@
                                             "en/guides/model-configuration/customizable-model",
                                             "en/guides/model-configuration/interfaces",
                                             "en/guides/model-configuration/schema",
-                                            "en/guides/model-configuration/load-balancing"
+                                            "en/guides/model-configuration/load-balancing",
+                                            "en/getting-started/readme/model-providers"
                                         ]    
                                     },
                                     {
-                                        "group": "Workflow",
-                                        "pages": [
-                                                    "en/guides/workflow/README",
-                                                    "en/guides/workflow/key-concepts",
+                                        "group": "Orchestrate",
+                                        "pages": [
                                                     "en/guides/workflow/variables",
-                                                    {
-                                                        "group": "Node Description",
-                                                        "pages": [
-                                                            "en/guides/workflow/node/start",
-                                                            "en/guides/workflow/node/end",
-                                                            "en/guides/workflow/node/answer",
-                                                            "en/guides/workflow/node/llm",
-                                                            "en/guides/workflow/node/knowledge-retrieval",
-                                                            "en/guides/workflow/node/question-classifier",
-                                                            "en/guides/workflow/node/ifelse",
-                                                            "en/guides/workflow/node/code",
-                                                            "en/guides/workflow/node/template",
-                                                            "en/guides/workflow/node/doc-extractor",
-                                                            "en/guides/workflow/node/list-operator",
-                                                            "en/guides/workflow/node/variable-aggregator",
-                                                            "en/guides/workflow/node/variable-assigner",
-                                                            "en/guides/workflow/node/iteration",
-                                                            "en/guides/workflow/node/parameter-extractor",
-                                                            "en/guides/workflow/node/http-request",
-                                                            "en/guides/workflow/node/agent",
-                                                            "en/guides/workflow/node/tools",
-                                                            "en/guides/workflow/node/loop"
-                                                        ]
-                                                    },
                                                     "en/guides/workflow/shortcut-key",
                                                     "en/guides/workflow/orchestrate-node",
                                                     "en/guides/workflow/file-upload",
@@ -100,6 +75,30 @@
                                                     "en/guides/workflow/structured-outputs",
                                                     "en/guides/workflow/bulletin"
                                                 ]
+                                    },
+                                    {
+                                        "group": "Nodes",
+                                        "pages": [
+                                            "en/guides/workflow/node/start",
+                                            "en/guides/workflow/node/end",
+                                            "en/guides/workflow/node/answer",
+                                            "en/guides/workflow/node/llm",
+                                            "en/guides/workflow/node/knowledge-retrieval",
+                                            "en/guides/workflow/node/question-classifier",
+                                            "en/guides/workflow/node/ifelse",
+                                            "en/guides/workflow/node/code",
+                                            "en/guides/workflow/node/template",
+                                            "en/guides/workflow/node/doc-extractor",
+                                            "en/guides/workflow/node/list-operator",
+                                            "en/guides/workflow/node/variable-aggregator",
+                                            "en/guides/workflow/node/variable-assigner",
+                                            "en/guides/workflow/node/iteration",
+                                            "en/guides/workflow/node/parameter-extractor",
+                                            "en/guides/workflow/node/http-request",
+                                            "en/guides/workflow/node/agent",
+                                            "en/guides/workflow/node/tools",
+                                            "en/guides/workflow/node/loop"
+                                        ]
                                     },
                                     {
                                         "group": "Knowledge",
@@ -207,30 +206,12 @@
                                         ]
                                     },
                                     {
-<<<<<<< HEAD
                                         "group": "Guides",
                                         "pages": [
-                                            "en/workshop/README",
-                                            {
-                                                "group": "Basic",
-                                                "pages": [
-                                                    "en/workshop/basic/build-ai-image-generation-app"
-                                                ]
-                                            },
-                                            {
-                                                "group": "Intermediate",
-                                                "pages": [
-                                                    "en/workshop/intermediate/article-reader",
-                                                    "en/workshop/intermediate/customer-service-bot",
-                                                    "en/workshop/intermediate/twitter-chatflow"
-                                                ]
-                                            }
-=======
-                                        "group": "Tools",
-                                        "pages": [
-                                            "en/guides/tools/types-of-tools",
-                                            "en/guides/tools/mcp"
->>>>>>> 85f7a55d
+                                            "en/workshop/basic/build-ai-image-generation-app",
+                                            "en/workshop/intermediate/article-reader",
+                                            "en/workshop/intermediate/customer-service-bot",
+                                            "en/workshop/intermediate/twitter-chatflow"
                                         ]
                                     }
                                 ]
@@ -239,6 +220,7 @@
                     },
                     {
                         "dropdown": "Self Hosting",
+                        "icon": "server",
                         "group": "Getting Started",
                         "pages": [
                             {
@@ -261,7 +243,30 @@
                     ]
                     },
                     {
+                        "dropdown": "API Reference",
+                        "icon": "code",
+                        "groups": [
+                            {
+                                "group": "Chat and Agent",
+                                "openapi": "en/openapi_chat.json"
+                            },
+                            {
+                                "group": "Chatflow",
+                                "openapi": "en/openapi_chatflow.json"
+                            },
+                            {
+                                "group": "Workflow",
+                                "openapi": "en/openapi_workflow.json"
+                            },
+                            {
+                                "group": "Text Completion",
+                                "openapi": "en/openapi_completion.json"
+                            }
+                        ]
+                    },
+                    {
                         "dropdown": "Develop",
+                        "icon": "code-pull-request",
                         "groups": [
                             {
                                 "group": "Concepts & Getting Started",
@@ -525,33 +530,11 @@
                                 ]
                             }
                         ]
-                    },
-                    {
-                        "dropdown": "API Reference",
-                        "groups": [
-                            {
-                                "group": "Chat and Agent",
-                                "openapi": "en/openapi_chat.json"
-                            },
-                            {
-                                "group": "Chatflow",
-                                "openapi": "en/openapi_chatflow.json"
-                            },
-                            {
-                                "group": "Workflow",
-                                "openapi": "en/openapi_workflow.json"
-                            },
-                            {
-                                "group": "Text Completion",
-                                "openapi": "en/openapi_completion.json"
-                            }
-                        ]
                     }
                 ]
             },
             {
                 "language": "zh-Hans",
-                "version": "v1.0.0",
                 "dropdowns": [
                     {
                         "dropdown": "使用文档",
@@ -1216,7 +1199,6 @@
             },
             {
                 "language": "jp",
-                "version": "v1.0.0",
                 "dropdowns": [   
                     {
                         "dropdown": "ドキュメント",
@@ -1854,9 +1836,6 @@
         "options": [
             "copy"
         ]
-    },
-    "styling": {
-        "eyebrows": "breadcrumbs"
     },
     "redirects": [
         {
