---
dimensions:
  type:
    primary: implementation
    detail: standard
  level: intermediate
standard_title: Creating New Model Provider Extra
language: en
title: Implementing Standard Model Integration
description: This document is aimed at developers who need to write Python code to
  add or enhance Dify model support, providing detailed guidance on creating directory
  structures, writing model configurations, implementing model calling logic, and
  the complete process of debugging and publishing plugins, including details of core
  method implementation and error handling.
---

This document is a standard guide for developers who need to write Python code to add or enhance model support for Dify. You'll need to follow the steps in this guide when the model you're adding involves new API call logic, special parameter handling, or new features that Dify needs to explicitly support (such as Vision, Tool Calling).

**Before reading this document, it's recommended that you:**

* Have basic Python programming skills and a basic understanding of object-oriented programming.
* Be familiar with the API documentation and authentication methods provided by the model provider you want to integrate.
* Have installed and configured the Dify plugin development toolkit (refer to [Initializing Development Tools](/plugin-dev-en/0221-initialize-development-tools)).
<<<<<<< HEAD
* (Optional) Read the [Model Plugin Introduction](/plugin-dev-en/0131-model-plugin-introduction) document to understand the basic concepts and architecture of model plugins.
=======
* (Optional) Read the [Model Plugin Introduction](/plugin-dev-en/0411-model-plugin-introduction) document to understand the basic concepts and architecture of model plugins.
>>>>>>> 7651a869

This guide will walk you through the complete process of creating a directory structure, writing model configurations (YAML), implementing model calling logic (Python), and debugging and publishing plugins.

---

## Step 1: Create Directory Structure

A well-organized directory structure is the foundation for developing maintainable plugins. You need to create specific directories and files for your model provider plugin.

1. **Locate or Create Provider Directory:** In the `models/` directory of your plugin project (typically a local clone of `dify-official-plugins`), find or create a folder named after the model provider (e.g., `models/my_new_provider`).
2. **Create `models` Subdirectory:** In the provider directory, create a `models` subdirectory.
3. **Create Subdirectories by Model Type:** In the `models/models/` directory, create a subdirectory for **each model type** you need to support. Common types include:
    * `llm`: Text generation models
    * `text_embedding`: Text Embedding models
    * `rerank`: Rerank models
    * `speech2text`: Speech-to-text models
    * `tts`: Text-to-speech models
    * `moderation`: Content moderation models
4. **Prepare Implementation Files:**
    * In each model type directory (e.g., `models/models/llm/`), you need to create a Python file to implement the calling logic for that type of model (e.g., `llm.py`).
    * Also in that directory, you need to create a YAML configuration file for each specific model of that type (e.g., `my-model-v1.yaml`).
    * (Optional) You can create a `_position.yaml` file to control the display order of models of that type in the Dify UI.

**Example Structure (assuming provider `my_provider` supports LLM and Embedding):**

```bash
models/my_provider/
├── models                # Model implementation and configuration directory
│   ├── llm               # LLM type
│   │   ├── _position.yaml  (Optional, controls sorting)
│   │   ├── my-llm-model-v1.yaml
│   │   ├── my-llm-model-v2.yaml
│   │   └── llm.py          # LLM implementation logic
│   └── text_embedding    # Embedding type
│       ├── _position.yaml  (Optional, controls sorting)
│       ├── my-embedding-model.yaml
│       └── text_embedding.py # Embedding implementation logic
├── provider              # Provider-level code directory
│   └── my_provider.py    (For credential validation, etc., refer to "Creating Model Provider" document)
└── manifest.yaml         # Plugin manifest file
```

---

## Step 2: Define Model Configuration (YAML)

For each specific model, you need to create a YAML file to describe its properties, parameters, and features so that Dify can correctly understand and use it.

1. **Create YAML File:** In the corresponding model type directory (e.g., `models/models/llm/`), create a YAML file for the model you want to add. The filename typically matches or is descriptive of the model ID (e.g., `my-llm-model-v1.yaml`).
2. **Write Configuration Content:** Follow the [AIModelEntity Schema Definition](/plugin-dev-en/0412-model-schema) specification to write the content. Key fields include:
    * `model`: (Required) The official API identifier for the model.
    * `label`: (Required) The name displayed in the Dify UI (supports multiple languages).
    * `model_type`: (Required) Must match the directory type (e.g., `llm`).
    * `features`: (Optional) Declare special features supported by the model (e.g., `vision`, `tool-call`, `stream-tool-call`, etc.).
    * `model_properties`: (Required) Define inherent model properties, such as `mode` (`chat` or `completion`), `context_size`.
    * `parameter_rules`: (Required) Define user-adjustable parameters and their rules (name `name`, type `type`, whether required `required`, default value `default`, range `min`/`max`, options `options`, etc.). You can use `use_template` to reference predefined templates to simplify configuration of common parameters (such as `temperature`, `max_tokens`).
    * `pricing`: (Optional) Define billing information for the model.

**Example (`claude-3-5-sonnet-20240620.yaml`):**

```yaml
model: claude-3-5-sonnet-20240620
label:
  en_US: claude-3-5-sonnet-20240620
model_type: llm
features:
  - agent-thought
  - vision
  - tool-call
  - stream-tool-call
  - document
model_properties:
  mode: chat
  context_size: 200000
parameter_rules:
  - name: temperature
    use_template: temperature
  - name: top_p
    use_template: top_p
  - name: max_tokens
    use_template: max_tokens
    required: true
    default: 8192
    min: 1
    max: 8192 # Note that Dify may have limitations at its level
pricing:
  input: '3.00'
  output: '15.00'
  unit: '0.000001' # Per million tokens
  currency: USD
```

---

## Step 3: Write Model Calling Code (Python)

This is the core step for implementing model functionality. You need to write code in the corresponding model type's Python file (e.g., `llm.py`) to handle API calls, parameter conversion, and result returns.

1. **Create/Edit Python File:** Create or open the corresponding Python file (e.g., `llm.py`) in the model type directory (e.g., `models/models/llm/`).
2. **Define Implementation Class:**
    * Define a class, for example, `MyProviderLargeLanguageModel`.
    * This class must inherit from the **model type base class** in the Dify plugin SDK. For example, for LLM, you need to inherit from `dify_plugin.provider_kits.llm.LargeLanguageModel`.

    ```python
    import logging
    from typing import Union, Generator, Optional, List
    from dify_plugin.provider_kits.llm import LargeLanguageModel # Import base class
    from dify_plugin.provider_kits.llm import LLMResult, LLMResultChunk, LLMUsage # Import result and usage classes
    from dify_plugin.provider_kits.llm import PromptMessage, PromptMessageTool # Import message and tool classes
    from dify_plugin.errors.provider_error import InvokeError, InvokeAuthorizationError # Import error classes
    # Assuming you have a vendor_sdk for calling the API
    # import vendor_sdk

    logger = logging.getLogger(__name__)

    class MyProviderLargeLanguageModel(LargeLanguageModel):
        # ... implement methods ...
    ```

3. **Implement Key Methods:** (The specific methods to implement depend on the base class inherited, using LLM as an example below)
    * `_invoke(...)`: **Core calling method**.
        * **Signature:** `def _invoke(self, model: str, credentials: dict, prompt_messages: List[PromptMessage], model_parameters: dict, tools: Optional[List[PromptMessageTool]] = None, stop: Optional[List[str]] = None, stream: bool = True, user: Optional[str] = None) -> Union[LLMResult, Generator[LLMResultChunk, None, None]]:`
        * **Responsibilities:**
            * Prepare API requests using `credentials` and `model_parameters`.
            * Convert Dify's `prompt_messages` format to the format required by the provider API.
            * Handle the `tools` parameter to support Function Calling / Tool Use (if the model supports it).
            * Decide whether to make a streaming call or a synchronous call based on the `stream` parameter.
            * **Streaming Return:** If `stream=True`, this method must return a generator (`Generator`) that uses `yield` to return `LLMResultChunk` objects piece by piece. Each chunk contains partial results (text, tool calling blocks, etc.) and optional usage information.
            * **Synchronous Return:** If `stream=False`, this method must return a complete `LLMResult` object, containing the final text result, a complete list of tool calls, and total usage information (`LLMUsage`).
        * **Implementation Pattern:** It is strongly recommended to split synchronous and streaming logic into internal helper methods.

        ```python
        def _invoke(self, ..., stream: bool = True, ...) -> Union[LLMResult, Generator[LLMResultChunk, None, None]]:
            # Prepare API request parameters (authentication, model parameter conversion, message format conversion, etc.)
            api_params = self._prepare_api_params(credentials, model_parameters, prompt_messages, tools, stop)

            try:
                if stream:
                    return self._invoke_stream(model, api_params, user)
                else:
                    return self._invoke_sync(model, api_params, user)
            except vendor_sdk.APIError as e:
                # Handle API errors, map to Dify errors (reference _invoke_error_mapping)
                # ... raise mapped_error ...
                pass # Replace with actual error handling
            except Exception as e:
                logger.exception("Unknown error during model invocation")
                raise e # Or raise a generic InvokeError

        def _invoke_stream(self, model: str, api_params: dict, user: Optional[str]) -> Generator[LLMResultChunk, None, None]:
            # Call the vendor_sdk's streaming interface
            # for api_chunk in vendor_sdk.create_stream(...):
            #     # Convert api_chunk to LLMResultChunk
            #     dify_chunk = self._convert_api_chunk_to_llm_result_chunk(api_chunk)
            #     yield dify_chunk
            pass # Replace with actual implementation

        def _invoke_sync(self, model: str, api_params: dict, user: Optional[str]) -> LLMResult:
            # Call the vendor_sdk's synchronous interface
            # api_response = vendor_sdk.create_sync(...)
            # Convert api_response to LLMResult (including message.content, tools, usage)
            # dify_result = self._convert_api_response_to_llm_result(api_response)
            # return dify_result
            pass # Replace with actual implementation
        ```

    * `validate_credentials(self, model: str, credentials: dict) -> None`: (Required) Used to validate the validity of credentials when a user adds or modifies them. This is typically implemented by calling a simple, low-cost API endpoint (such as listing available models, checking balance, etc.). If validation fails, a `CredentialsValidateFailedError` or its subclass should be thrown.
    * `get_num_tokens(self, model: str, credentials: dict, prompt_messages: List[PromptMessage], tools: Optional[List[PromptMessageTool]] = None) -> int`: (Optional but recommended) Used to estimate the number of tokens for a given input. If it cannot be calculated accurately or the API does not support it, you can return 0.
    * `@property _invoke_error_mapping(self) -> dict[type[InvokeError], list[type[Exception]]]`: (Required) Define an **error mapping** dictionary. The keys are standard `InvokeError` subclasses from Dify, and the values are lists of exception types that may be thrown by the vendor SDK that need to be mapped to that standard error. This is crucial for Dify to handle errors from different providers uniformly.

        ```python
        @property
        def _invoke_error_mapping(self) -> dict[type[InvokeError], list[type[Exception]]]:
            # Example mapping
            mapping = {
                InvokeAuthorizationError: [
                    vendor_sdk.AuthenticationError,
                    vendor_sdk.PermissionDeniedError,
                ],
                InvokeRateLimitError: [
                    vendor_sdk.RateLimitError,
                ],
                # ... other mappings ...
            }
            # Can add default mappings from the base class here (if provided by the base class)
            # base_mapping = super()._invoke_error_mapping
            # mapping.update(base_mapping) # Note the merging strategy
            return mapping
        ```

---

## Step 4: Debug Plugin

Thorough testing and debugging are essential before contributing your plugin to the community. Dify provides remote debugging capabilities, allowing you to modify code locally and test the effects in real-time in a Dify instance.

1. **Get Debugging Information:**
    * In your Dify instance, go to the "Plugin Management" page (may require administrator privileges).
    * Click "Debug Plugin" in the top right corner of the page to get your `Debug Key` and `Remote Server Address` (e.g., `http://<your-dify-domain>:5003`).
2. **Configure Local Environment:**
    * In the **root directory** of your local plugin project, find or create a `.env` file (can be copied from `.env.example`).
    * Edit the `.env` file, filling in the debugging information:

      ```dotenv
      INSTALL_METHOD=remote
      REMOTE_INSTALL_HOST=<your-dify-domain-or-ip> # Dify server address
      REMOTE_INSTALL_PORT=5003                     # Debug port
      REMOTE_INSTALL_KEY=****-****-****-****-**** # Your Debug Key
      ```

3. **Start Local Plugin Service:**
    * In the plugin project root directory, make sure your Python environment is activated (if using a virtual environment).
    * Run the main program:

      ```bash
      python -m main
      ```

    * Observe the terminal output. If the connection is successful, there will typically be a corresponding log prompt.
4. **Test in Dify:**
    * Refresh the "Plugins" or "Model Providers" page in Dify, and you should see your local plugin instance, possibly with a "Debugging" identifier.
    * Go to "Settings" -> "Model Providers", find your plugin, and configure valid API credentials.
    * Select and use your model in a Dify application for testing. Your local modifications to the Python code (which will typically auto-reload the service after saving) will directly affect the calling behavior in Dify. Using Dify's debug preview feature can help you check input/output and error messages.

---

## Step 5: Package and Publish

When you've completed development and debugging, and are satisfied with the plugin's functionality, you can package it and contribute it to the Dify community.

1. **Package Plugin:**
    * Stop the local debugging service (`Ctrl+C`).
    * Run the packaging command in the plugin project **root directory**:

      ```bash
      # Replace <provider_name> with your provider directory name
      dify plugin package models/<provider_name>
      ```

    * This will generate a `<provider_name>.difypkg` file in the project root directory.
2. **Submit Pull Request:**
    * Ensure your code style is good and follows Dify's [plugin publishing specifications](https://docs.dify.ai/plugins/publish-plugins/publish-to-dify-marketplace).
    * Push your local Git commits to your forked `dify-official-plugins` repository.
    * Initiate a Pull Request to the main `langgenius/dify-official-plugins` repository on GitHub. Clearly describe the changes you've made, the models or features you've added, and any necessary testing instructions in the PR description.
    * Wait for review by the Dify team. After review and merging, your contribution will be included in the official plugins and available on the [Dify Marketplace](https://marketplace.dify.ai/).

---

## Explore More

* [Model Schema Definition](/plugin-dev-en/0412-model-schema) (Model YAML specifications)
* [Plugin Manifest Structure](/plugin-dev-en/0411-general-specifications) (`manifest.yaml` specifications)
* [Dify Plugin SDK Reference](https://github.com/langgenius/dify-plugin-sdks) (Look up base classes, data structures, and error types)
* [Dify Official Plugins Repository](https://github.com/langgenius/dify-official-plugins) (View implementations of existing plugins)

{/*
Contributing Section
DO NOT edit this section!
It will be automatically generated by the script.
*/}

<CardGroup cols="2">
    <Card
        title="Edit this page"
        icon="pen-to-square"
        href="https://github.com/langgenius/dify-docs-mintlify/edit/main/plugin-dev-en/0222-creating-new-model-provider-extra.mdx"
    >
        Help improve our documentation by contributing directly
    </Card>
    <Card
        title="Report an issue"
        icon="github"
        href="https://github.com/langgenius/dify-docs-mintlify/issues/new?title=Documentation%20Issue%3A%20creating-new-model-provider-ex&body=%23%23%20Issue%20Description%0A%3C%21--%20Please%20briefly%20describe%20the%20issue%20you%20found%20--%3E%0A%0A%23%23%20Page%20Link%0Ahttps%3A%2F%2Fgithub.com%2Flanggenius%2Fdify-docs-mintlify%2Fblob%2Fmain%2Fplugin-dev-en%2F0222-creating-new-model-provider-extra.mdx%0A%0A%23%23%20Suggested%20Changes%0A%3C%21--%20If%20you%20have%20specific%20suggestions%20for%20changes%2C%20please%20describe%20them%20here%20--%3E%0A%0A%3C%21--%20Thank%20you%20for%20helping%20improve%20our%20documentation%21%20--%3E"
    >
        Found an error or have suggestions? Let us know
    </Card>
</CardGroup><|MERGE_RESOLUTION|>--- conflicted
+++ resolved
@@ -21,11 +21,7 @@
 * Have basic Python programming skills and a basic understanding of object-oriented programming.
 * Be familiar with the API documentation and authentication methods provided by the model provider you want to integrate.
 * Have installed and configured the Dify plugin development toolkit (refer to [Initializing Development Tools](/plugin-dev-en/0221-initialize-development-tools)).
-<<<<<<< HEAD
-* (Optional) Read the [Model Plugin Introduction](/plugin-dev-en/0131-model-plugin-introduction) document to understand the basic concepts and architecture of model plugins.
-=======
 * (Optional) Read the [Model Plugin Introduction](/plugin-dev-en/0411-model-plugin-introduction) document to understand the basic concepts and architecture of model plugins.
->>>>>>> 7651a869
 
 This guide will walk you through the complete process of creating a directory structure, writing model configurations (YAML), implementing model calling logic (Python), and debugging and publishing plugins.
 
