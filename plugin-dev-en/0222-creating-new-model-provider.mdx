---
dimensions:
  type:
    primary: implementation
    detail: standard
  level: intermediate
standard_title: Creating New Model Provider
language: en
title: Creating Model Providers
description: This document provides detailed guidance on creating model provider plugins,
  including project initialization, choosing model configuration methods (predefined
  models and custom models), creating provider configuration YAML files, and the complete
  process of writing provider code.
---

The first step in creating a Model type plugin is to initialize the plugin project and create the model provider file, followed by integrating specific predefined/custom models. If you only want to add a new model to an existing model provider, please refer to [Quick Integration of a New Model](/plugin-dev-en/0211-getting-started-new-model).

### Prerequisites

* Dify plugin scaffolding tool
* Python environment, version ≥ 3.12

<<<<<<< HEAD
For detailed instructions on preparing the plugin development scaffolding tool, please refer to [Initializing Development Tools](/plugin-dev-en/0221-initialize-development-tools). Before you begin, it's recommended that you understand the basic concepts and structure of [Model Plugins](/plugin-dev-en/0131-model-plugin-introduction).
=======
For detailed instructions on preparing the plugin development scaffolding tool, please refer to [Initializing Development Tools](/plugin-dev-en/0221-initialize-development-tools). Before you begin, it's recommended that you understand the basic concepts and structure of [Model Plugins](/plugin-dev-en/0411-model-plugin-introduction).
>>>>>>> 7651a869

### Create New Project

In the scaffolding command-line tool path, create a new dify plugin project.

```
./dify-plugin-darwin-arm64 plugin init
```

If you have renamed the binary file to `dify` and copied it to the `/usr/local/bin` path, you can run the following command to create a new plugin project:

```bash
dify plugin init
```

### Choose Model Plugin Template

All templates in the scaffolding tool provide complete code projects. Choose the `LLM` type plugin template.

![Plugin type: llm](https://assets-docs.dify.ai/2024/12/8efe646e9174164b9edbf658b5934b86.png)

#### Configure Plugin Permissions

Configure the following permissions for this LLM plugin:

* Models
* LLM
* Storage

![Model Plugin Permission](https://assets-docs.dify.ai/2024/12/10f3b3ee6c03a1215309f13d712455d4.png)

#### Model Configuration Methods Explanation

Model providers support the following two model configuration methods:

*   `predefined-model` **Predefined Models**

    Common large model types that only require unified provider credentials to use the predefined models under the provider. For example, the `OpenAI` model provider offers a series of predefined models such as `gpt-3.5-turbo-0125` and `gpt-4o-2024-05-13`. For detailed development instructions, please refer to Integrating Predefined Models.
*   `customizable-model` **Custom Models**

    Requires manually adding credential configurations for each model. For example, `Xinference` supports both LLM and Text Embedding, but each model has a unique **model\_uid**. If you want to integrate both, you need to configure a **model\_uid** for each model. For detailed development instructions, please refer to Integrating Custom Models.

These two configuration methods **can coexist**, meaning a provider can support combinations like `predefined-model` + `customizable-model` or `predefined-model`. This means that with configured unified provider credentials, you can use predefined models and models fetched from remote sources, and if you add new models, you can additionally use custom models on top of this foundation.

### Adding a New Model Provider

Adding a new model provider mainly includes the following steps:

1.  **Create Model Provider Configuration YAML File**

    Add a YAML file in the provider directory to describe the provider's basic information and parameter configuration. Write content according to ProviderSchema requirements to ensure consistency with system specifications.
2.  **Write Model Provider Code**

    Create provider class code, implementing a Python class that meets system interface requirements for connecting with the provider's API and implementing core functionality.

***

Here are the complete operation details for each step.

#### 1. **Create Model Provider Configuration File**

Manifest is a YAML format file that declares the model provider's basic information, supported model types, configuration methods, and credential rules. The plugin project template will automatically generate configuration files under the `/providers` path.

Here's an example of the `anthropic.yaml` configuration file for `Anthropic`:

```yaml
provider: anthropic
label:
  en_US: Anthropic
description:
  en_US: Anthropic's powerful models, such as Claude 3.
  zh_Hans: Anthropic 的强大模型，例如 Claude 3。
icon_small:
  en_US: icon_s_en.svg
icon_large:
  en_US: icon_l_en.svg
background: "#F0F0EB"
help:
  title:
    en_US: Get your API Key from Anthropic
    zh_Hans: 从 Anthropic 获取 API Key
  url:
    en_US: https://console.anthropic.com/account/keys
supported_model_types:
  - llm
configurate_methods:
  - predefined-model
provider_credential_schema:
  credential_form_schemas:
    - variable: anthropic_api_key
      label:
        en_US: API Key
      type: secret-input
      required: true
      placeholder:
        zh_Hans: 在此输入您的 API Key
        en_US: Enter your API Key
    - variable: anthropic_api_url
      label:
        en_US: API URL
      type: text-input
      required: false
      placeholder:
        zh_Hans: 在此输入您的 API URL
        en_US: Enter your API URL
models:
  llm:
    predefined:
      - "models/llm/*.yaml"
    position: "models/llm/_position.yaml"
extra:
  python:
    provider_source: provider/anthropic.py
    model_sources:
      - "models/llm/llm.py"
```

If the provider you're integrating offers custom models, such as `OpenAI` providing fine-tuned models, you need to add the `model_credential_schema` field.

Here's a sample code for the `OpenAI` family of models:

```yaml
model_credential_schema:
  model: # Fine-tuned model name
    label:
      en_US: Model Name
      zh_Hans: 模型名称
    placeholder:
      en_US: Enter your model name
      zh_Hans: 输入模型名称
  credential_form_schemas:
  - variable: openai_api_key
    label:
      en_US: API Key
    type: secret-input
    required: true
    placeholder:
      zh_Hans: 在此输入您的 API Key
      en_US: Enter your API Key
  - variable: openai_organization
    label:
        zh_Hans: 组织 ID
        en_US: Organization
    type: text-input
    required: false
    placeholder:
      zh_Hans: 在此输入您的组织 ID
      en_US: Enter your Organization ID
  - variable: openai_api_base
    label:
      zh_Hans: API Base
      en_US: API Base
    type: text-input
    required: false
    placeholder:
      zh_Hans: 在此输入您的 API Base
      en_US: Enter your API Base
```

For more complete model provider YAML specifications, please refer to the [Model Schema](/plugin-dev-en/0412-model-schema) documentation.

#### 2. **Write Model Provider Code**

Create a python file with the same name, e.g., `anthropic.py`, in the `/providers` folder and implement a `class` that inherits from the `__base.provider.Provider` base class, e.g., `AnthropicProvider`.

Here's an example code for `Anthropic`:

```python
import logging
from dify_plugin.entities.model import ModelType
from dify_plugin.errors.model import CredentialsValidateFailedError
from dify_plugin import ModelProvider

logger = logging.getLogger(__name__)


class AnthropicProvider(ModelProvider):
    def validate_provider_credentials(self, credentials: dict) -> None:
        """
        Validate provider credentials

        if validate failed, raise exception

        :param credentials: provider credentials, credentials form defined in `provider_credential_schema`.
        """
        try:
            model_instance = self.get_model_instance(ModelType.LLM)
            model_instance.validate_credentials(model="claude-3-opus-20240229", credentials=credentials)
        except CredentialsValidateFailedError as ex:
            raise ex
        except Exception as ex:
            logger.exception(f"{self.get_provider_schema().provider} credentials validate failed")
            raise ex
```

Providers need to inherit the `__base.model_provider.ModelProvider` base class and implement the `validate_provider_credentials` method for validating unified provider credentials.

```python
def validate_provider_credentials(self, credentials: dict) -> None:
    """
    Validate provider credentials
    You can choose any validate_credentials method of model type or implement validate method by yourself,
    such as: get model list api

    if validate failed, raise exception

    :param credentials: provider credentials, credentials form defined in `provider_credential_schema`.
    """
```

Of course, you can also initially reserve the `validate_provider_credentials` implementation, and reuse it directly after the model credential verification method is implemented.

#### **Custom Model Providers**

For other types of model providers, please refer to the following configuration methods.

For custom model providers like `Xinference`, you can skip the full implementation step. Simply create an empty class called `XinferenceProvider` and implement an empty `validate_provider_credentials` method in it.

**Detailed Explanation:**

• `XinferenceProvider` is a placeholder class used to identify custom model providers.

• While the `validate_provider_credentials` method won't be actually called, it must exist because its parent class is abstract and requires all child classes to implement this method. By providing an empty implementation, we can avoid instantiation errors that would occur from not implementing the abstract method.

```python
class XinferenceProvider(Provider):
    def validate_provider_credentials(self, credentials: dict) -> None:
        pass
```

After initializing the model provider, the next step is to integrate specific llm models provided by the provider. For detailed instructions, please refer to:

* [Model Design Rules](/plugin-dev-en/0411-model-designing-rules) - Learn the standards for integrating predefined models
* [Model Schema](/plugin-dev-en/0412-model-schema) - Learn the standards for integrating custom models
* [Publishing Overview](/plugin-dev-en/0321-release-overview) - Learn the plugin publishing process

## Reference Resources

- [Quick Integration of a New Model](/plugin-dev-en/0211-getting-started-new-model) - How to add new models to existing providers
- [Basic Concepts of Plugin Development](/plugin-dev-en/0111-getting-started-dify-plugin) - Return to the plugin development getting started guide
- [Creating New Model Provider Extra](/plugin-dev-en/0222-creating-new-model-provider-extra) - Learn more advanced configurations
- [General Specifications](/plugin-dev-en/0411-general-specifications) - Learn about plugin manifest file configuration

{/*
Contributing Section
DO NOT edit this section!
It will be automatically generated by the script.
*/}

<CardGroup cols="2">
    <Card
        title="Edit this page"
        icon="pen-to-square"
        href="https://github.com/langgenius/dify-docs-mintlify/edit/main/plugin-dev-en/0222-creating-new-model-provider.mdx"
    >
        Help improve our documentation by contributing directly
    </Card>
    <Card
        title="Report an issue"
        icon="github"
        href="https://github.com/langgenius/dify-docs-mintlify/issues/new?title=Documentation%20Issue%3A%20creating-new-model-provi&body=%23%23%20Issue%20Description%0A%3C%21--%20Please%20briefly%20describe%20the%20issue%20you%20found%20--%3E%0A%0A%23%23%20Page%20Link%0Ahttps%3A%2F%2Fgithub.com%2Flanggenius%2Fdify-docs-mintlify%2Fblob%2Fmain%2Fplugin-dev-en%2F0222-creating-new-model-provider.mdx%0A%0A%23%23%20Suggested%20Changes%0A%3C%21--%20If%20you%20have%20specific%20suggestions%20for%20changes%2C%20please%20describe%20them%20here%20--%3E%0A%0A%3C%21--%20Thank%20you%20for%20helping%20improve%20our%20documentation%21%20--%3E"
    >
        Found an error or have suggestions? Let us know
    </Card>
</CardGroup><|MERGE_RESOLUTION|>--- conflicted
+++ resolved
@@ -20,11 +20,7 @@
 * Dify plugin scaffolding tool
 * Python environment, version ≥ 3.12
 
-<<<<<<< HEAD
-For detailed instructions on preparing the plugin development scaffolding tool, please refer to [Initializing Development Tools](/plugin-dev-en/0221-initialize-development-tools). Before you begin, it's recommended that you understand the basic concepts and structure of [Model Plugins](/plugin-dev-en/0131-model-plugin-introduction).
-=======
 For detailed instructions on preparing the plugin development scaffolding tool, please refer to [Initializing Development Tools](/plugin-dev-en/0221-initialize-development-tools). Before you begin, it's recommended that you understand the basic concepts and structure of [Model Plugins](/plugin-dev-en/0411-model-plugin-introduction).
->>>>>>> 7651a869
 
 ### Create New Project
 
