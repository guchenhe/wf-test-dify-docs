---
dimensions: "[object Object]"
standard_title: "Getting Started Dify Tool"
language: "zh"
title: "Dify 插件开发：Hello World 指南"
description: "本文档提供了从零开始Dify插件开发的详细教程，以创建Telegraph发布插件为例，涉及环境准备、项目初始化、虚拟环境配置、插件核心逻辑开发、本地运行调试、插件元信息完善以及打包发布等环节。"
---

欢迎阅读 Dify 插件开发的入门指南！本教程假设你具备基本的编程背景知识，并有使用 Dify 平台的经验。完成本教程后，你将掌握创建简单 Dify 插件的基础流程，从 Dify 用户迈向插件贡献者。

我们将一步步示范如何开发一个简单的 Telegraph 发布插件。本教程主要使用命令行操作，并辅以 VSCode 作为代码编辑器的示例说明。**建议你先快速通读一遍以了解整体流程，然后再跟着步骤动手操作。**

> **面向 LLM 的说明:** 你也可以在这里使用我们构建的 prompt 来协助你开发插件：[Dify 插件开发：Prompt](/plugin-dev-zh/0211-getting-started-by-prompt)

在开始之前，你可以随时查阅我们提供的 [**开发者速查表 (Cheatsheet)**](/plugin-dev-zh/0131-cheatsheet) 获取常用指令和信息，或在遇到更复杂问题时参考完整的开发者文档。

## 1. 准备开发环境

在开始开发 Dify 插件之前，请确保你的环境中已准备好以下工具：

- **Dify 插件开发脚手架 (CLI):** 这是开发、调试和打包插件的核心工具，也称为 `dify-plugin-daemon` 或“插件开发 SDK”。
- **Python 环境:** 需要 Python 3.12 或更高版本。

### 1.1 安装 Dify 插件开发脚手架 (CLI)

> 更详细的开发环境准备指南，请参考[初始化开发工具](/plugin-dev-zh/0221-initialize-development-tools)。

1. **下载:** 访问 [Dify Plugin CLI Releases](https://github.com/langgenius/dify-plugin-daemon/releases) 页面。根据你的操作系统（Windows, macOS Intel/ARM, Linux）下载对应的最新版本二进制文件。
2. **设置执行权限 (macOS / Linux):**
   - **以下步骤以 macOS (Apple Silicon / M 系列芯片) 为例**，假设下载的文件名为 `dify-plugin-darwin-arm64`。在终端中，进入文件所在目录，并执行以下命令赋予其执行权限：

     ```bash
     chmod +x dify-plugin-darwin-arm64
     ```
   - 对于 Linux 用户，请下载对应的 Linux 版本文件并执行类似 `chmod +x <downloaded_filename>` 的命令。
   - 对于 Windows 用户，下载 `.exe` 文件后通常可直接运行。
3. **验证安装:**
   - 在终端中，执行以下命令检查工具是否能正常运行（请将 `./dify-plugin-darwin-arm64` 替换为您下载的实际文件名或路径）：

<<<<<<< HEAD
    - 在终端中，执行以下命令检查工具是否能正常运行（请将 `./dify-plugin-darwin-arm64` 替换为你下载的实际文件名或路径）：

        ```bash
        ./dify-plugin-darwin-arm64 version
        ```

    - 如果终端成功输出了版本号信息（例如 `v0.0.1-beta.15`），则说明安装成功。
=======
     ```bash
     ./dify-plugin-darwin-arm64 version
     ```
   - 如果终端成功输出了版本号信息（例如 `v0.0.1-beta.15`），则说明安装成功。
>>>>>>> 6e1454ec

> **提示 (Tips):**
>
> - **macOS 安全提示:** 若在 macOS 上首次运行时提示“Apple 无法验证”或“无法打开”，请前往“系统设置”→“隐私与安全性”→“安全性”部分，找到相关提示并点击“仍要打开”或“允许”。
> - **简化命令:** 你可以将下载的二进制文件重命名为一个更短的名称（例如 `dify` 或 `dify-plugin`），以便后续使用。示例：`mv dify-plugin-darwin-arm64 dify`，之后即可使用 `./dify version`。
> - **全局安装 (可选):** 如果希望在系统的任何路径下都能直接运行该命令（例如，直接输入 `dify` 而不是 `./dify`），可以将重命名后的文件移动到系统的 `PATH` 环境变量包含的目录中，例如 `/usr/local/bin` (macOS/Linux) 或添加到 Windows 的环境变量中。
>   - 例如 (macOS/Linux): `sudo mv dify /usr/local/bin/`
>   - 配置完成后，直接在终端输入 `dify version` 应能成功输出版本号。

<<<<<<< HEAD
**为方便起见，本文后续将使用 `./dify` 作为 Dify 插件开发脚手架命令的示例。请根据你的实际情况替换为对应的命令。**
=======
**`为方便起见，本文后续将使用 ./dify 作为 Dify 插件开发脚手架命令的示例。请根据您的实际情况替换为对应的命令。`**
>>>>>>> 6e1454ec

## 2. 初始化插件项目

现在，让我们使用脚手架工具创建一个新的插件项目。

1. 打开终端，执行初始化命令：

   ```bash
   ./dify plugin init
   ```
2. 根据提示依次输入插件的基本信息：
   - **Plugin name:** 插件的唯一标识符。例如：`telegraph`
     - _约束: 长度 1-128 字符，只能包含小写字母、数字、连字符(-)和下划线(\_)。_
   - **Author:** 插件作者的标识符。例如：`your-name`
     - _约束: 长度 1-64 字符，只能包含小写字母、数字、连字符(-)和下划线(\_)。_
   - **Description:** 对插件功能的简短描述。例如：`A Telegraph plugin that allows you to publish your content easily`
   - **Enable multilingual README:** 插件多语言 README 选项。勾选后，可在下方的 `Languages to generate` 中选择需要预置 README 文件的语种。
3. **选择开发语言:** 当提示 `Select language` 时，请选择 `python`。
4. **选择插件类型:** 当提示 `Select plugin type` 时，对于本教程，请选择 `tool`。
5. **选择附加功能:** 接下来会提示是否需要包含 Provider 验证、持久存储等附加功能。对于这个简单的 Hello World 插件，我们暂时不需要这些，可以直接按 **回车键** 跳过所有选项，直到看到成功信息。
6. **确认创建成功:** 当终端输出类似以下信息时，表示插件项目已成功创建：

   ```bash
   [INFO] plugin telegraph created successfully, you can refer to `telegraph/GUIDE.md` for more information about how to develop it
   ```

现在，你的当前目录下应该出现了一个名为 `telegraph` (或你指定的插件名) 的新文件夹，这就是你的插件项目。

## 3. 配置 Python 虚拟环境与依赖

为了隔离项目依赖，推荐使用 Python 虚拟环境。

### 3.1 创建并激活虚拟环境 (命令行方式)

这是**推荐且通用**的方法，不依赖特定 IDE：

1. **进入项目目录:**

   ```bash
   cd telegraph
   ```
2. **创建虚拟环境:** (建议命名为 `venv`)

   ```bash
   python -m venv venv
   ```
3. **激活虚拟环境:**
   - **macOS / Linux:**

     ```bash
     source venv/bin/activate
     ```
   - **Windows (cmd.exe):**

     ```bash
     venv\Scripts\activate.bat
     ```
   - **Windows (PowerShell):**

<<<<<<< HEAD
        ```bash
        venv\Scripts\Activate.ps1
        ```

    - 激活成功后，你的终端提示符前通常会显示 `(venv)` 字样。
=======
     ```bash
     venv\Scripts\Activate.ps1
     ```
   - 激活成功后，您的终端提示符前通常会显示 `(venv)` 字样。
>>>>>>> 6e1454ec

### 3.2 安装基础依赖

项目初始化时生成的 `requirements.txt` 文件已包含插件开发所需的基础库 `dify_plugin`。激活虚拟环境后，执行以下命令安装：

```bash
pip install -r requirements.txt
```

### 3.3 (可选) VSCode 集成环境配置

如果你使用 VSCode 作为代码编辑器，可以利用其集成功能来管理 Python 环境：

1. **打开项目文件夹:** 使用 VSCode 打开刚刚创建的 `telegraph` 文件夹。
2. **选择 Python 解释器:**
<<<<<<< HEAD
    - 打开命令面板 (macOS: `Cmd+Shift+P`, Windows/Linux: `Ctrl+Shift+P`)。
    - 输入并选择 `Python: Select Interpreter`。
    - 在弹出的列表中，选择你刚刚创建的虚拟环境中的 Python 解释器（通常路径包含 `.venv/bin/python` 或 `venv\Scripts\python.exe`）。如果列表没有自动显示，你可以选择 `Enter interpreter path...` 手动查找。
    - _(请参考你本地对应的截图 ，它展示了选择解释器的界面)_
3. **安装依赖 (若 VSCode 提示):** VSCode 可能会检测到 `requirements.txt` 文件并提示你安装其中的依赖项。如果出现提示，请确认安装。
    - _(请参考你本地对应的截图 ，它展示了确认安装依赖的界面)_
=======
   - 打开命令面板 (macOS: `Cmd+Shift+P`, Windows/Linux: `Ctrl+Shift+P`)。
   - 输入并选择 `Python: Select Interpreter`。
   - 在弹出的列表中，选择您刚刚创建的虚拟环境中的 Python 解释器（通常路径包含 `.venv/bin/python` 或 `venv\Scripts\python.exe`）。如果列表没有自动显示，您可以选择 `Enter interpreter path...` 手动查找。
   - _(请参考您本地对应的截图 ，它展示了选择解释器的界面)_
3. **安装依赖 (若 VSCode 提示):** VSCode 可能会检测到 `requirements.txt` 文件并提示您安装其中的依赖项。如果出现提示，请确认安装。
   - _(请参考您本地对应的截图 ，它展示了确认安装依赖的界面)_
>>>>>>> 6e1454ec

**`请确保后续的所有 pip install 命令和运行 python -m main 的操作都在已激活的虚拟环境中执行。`**

## 4. 开发插件核心逻辑

现在我们开始编写插件代码。本示例将实现一个简单的工具，用于将指定内容发布到 Telegraph。

### 4.1 示例依赖库: `your-telegraph`

我们将使用一个名为 `your-telegraph` 的 Python 库来与 Telegraph API 交互。（_这是一个假设的库名，请确保你实际使用的库是有效的_）。

> `your-telegraph` 是一个简化 Telegraph API 操作的 Python 包装器，可以用几行代码轻松发布内容。

其基本用法可能如下：

```python
# 示例代码，非插件内代码
from ytelegraph import TelegraphAPI

# 需要一个 access_token
ph = TelegraphAPI(access_token="your_telegraph_access_token")

# 创建页面并获取链接
ph_link = ph.create_page_md("My First Page", "# Hello, Telegraph!\n\nThis is my first Telegraph page.")
print(ph_link)
```

我们的目标是在 Dify 插件中实现类似的功能。

### 4.2 添加并配置项目依赖

1. **安装依赖库:** 确保你的虚拟环境已激活，然后在终端中执行：

   ```bash
   pip install your-telegraph
   ```
2. **`更新 requirements.txt:`** 打开项目根目录下的 `telegraph/requirements.txt` 文件，在 `dify_plugin` 下面添加一行，写入刚刚安装的库名：

   ```plaintext
   dify_plugin
   your-telegraph
   ```

   这样做可以确保其他开发者或部署环境能够方便地安装所有必需的依赖。

### 4.3 配置 Provider 凭证

我们的示例需要 `telegraph_access_token`。我们需要在 Provider 配置中定义这个凭证，以便用户在使用插件时可以输入。关于 Provider 配置的更多信息，请参考[一般规范定义](/plugin-dev-zh/0411-general-specifications)。

1. **编辑 Provider YAML:** 打开 `telegraph/provider/telegraph.yaml` 文件。
<<<<<<< HEAD
2. **添加 `credentials_for_provider`:** 在文件末尾（或适当位置）添加以下内容：

    ```yaml
    # ... (文件可能已有的 identity, name, label, description, icon 等保持不变) ...

    credentials_for_provider:
        telegraph_access_token: # 这是凭证的内部名称，将在 Python 代码中使用
            type: secret-input # 输入类型为密码框
            required: true # 此凭证是必需的
            label: # 在 Dify UI 中显示的标签 (支持多语言)
                en_US: Telegraph Access Token
                zh_Hans: Telegraph 访问令牌
                # ... (其他语言)
            placeholder: # 输入框的提示文字 (支持多语言)
                en_US: Enter your Telegraph access token
                zh_Hans: 请输入你的 Telegraph 访问令牌
                # ... (其他语言)
            help: # 帮助提示信息 (支持多语言)
                en_US: How to get your Telegraph access token
                zh_Hans: 如何获取 Telegraph 访问令牌
                # ... (其他语言)
            url: https://telegra.ph/api#createAccount # 点击帮助提示时跳转的 URL
    ```

    - **字段解释:**
        - `telegraph_access_token`: 凭证的唯一标识符，代码中通过 `self.runtime.credentials["telegraph_access_token"]` 来访问用户输入的值。
        - `type: secret-input`: 表示在 Dify 界面上会显示为密码输入框。
        - `required: true`: 表示用户必须填写此凭证才能使用该插件提供的工具。
        - `label`, `placeholder`, `help`: 提供多语言界面文本。
        - `url`: (可选) 提供一个获取凭证的帮助链接。
=======
2. **`添加 credentials_for_provider:`** 在文件末尾（或适当位置）添加以下内容：

   ```yaml
   # ... (文件可能已有的 identity, name, label, description, icon 等保持不变) ...
   
   credentials_for_provider:
       telegraph_access_token: # 这是凭证的内部名称，将在 Python 代码中使用
           type: secret-input # 输入类型为密码框
           required: true # 此凭证是必需的
           label: # 在 Dify UI 中显示的标签 (支持多语言)
               en_US: Telegraph Access Token
               zh_Hans: Telegraph 访问令牌
               # ... (其他语言)
           placeholder: # 输入框的提示文字 (支持多语言)
               en_US: Enter your Telegraph access token
               zh_Hans: 请输入您的 Telegraph 访问令牌
               # ... (其他语言)
           help: # 帮助提示信息 (支持多语言)
               en_US: How to get your Telegraph access token
               zh_Hans: 如何获取 Telegraph 访问令牌
               # ... (其他语言)
           url: https://telegra.ph/api#createAccount # 点击帮助提示时跳转的 URL
   ```
   - **字段解释:**
     - `telegraph_access_token`: 凭证的唯一标识符，代码中通过 `self.runtime.credentials["telegraph_access_token"]` 来访问用户输入的值。
     - `type: secret-input`: 表示在 Dify 界面上会显示为密码输入框。
     - `required: true`: 表示用户必须填写此凭证才能使用该插件提供的工具。
     - `label`, `placeholder`, `help`: 提供多语言界面文本。
     - `url`: (可选) 提供一个获取凭证的帮助链接。
>>>>>>> 6e1454ec

### 4.4 实现工具 (Tool) 逻辑

现在我们来编写实际执行发布操作的工具代码。

1. **编辑 Tool Python 文件:** 打开 `telegraph/tools/telegraph.py`。
2. **`实现 _invoke 方法:`** 将文件内容替换为以下代码：

   ```python
   from collections.abc import Generator
   from typing import Any
   from ytelegraph import TelegraphAPI # 导入我们使用的库
   
   from dify_plugin import Tool
   from dify_plugin.entities.tool import ToolInvokeMessage
   
   class TelegraphTool(Tool):
       """
       一个简单的 Telegraph 发布工具。
       """
   
       def _invoke(self, tool_parameters: dict[str, Any]) -> Generator[ToolInvokeMessage, None, None]:
           """
           根据输入的标题和内容，创建一个新的 Telegraph 页面。
   
           Args:
               tool_parameters: 一个包含工具输入参数的字典:
                   - p_title (str): Telegraph 页面的标题。
                   - p_content (str): 要发布的 Markdown 格式的内容。
   
           Yields:
               ToolInvokeMessage: 包含成功创建的 Telegraph 页面 URL 的消息。
   
           Raises:
               Exception: 如果页面创建失败，则抛出包含错误信息的异常。
           """
           # 1. 从运行时获取凭证
           try:
               access_token = self.runtime.credentials["telegraph_access_token"]
           except KeyError:
               raise Exception("Telegraph Access Token 未配置或无效。请在插件设置中提供。")
   
           # 2. 获取工具输入参数
           title = tool_parameters.get("p_title", "Untitled") # 使用 .get 提供默认值
           content = tool_parameters.get("p_content", "")
   
           if not content:
               raise Exception("发布内容不能为空。")
   
           # 3. 调用库执行操作
           try:
               telegraph = TelegraphAPI(access_token)  # 初始化 Telegraph API
               ph_link = telegraph.create_page_md(title, content)  # 创建页面
           except Exception as e:
               # 如果库调用失败，抛出异常
               raise Exception(f"调用 Telegraph API 失败: {e}")
   
           # 4. 返回结果
           # 使用 create_link_message 生成一个包含链接的输出消息
           yield self.create_link_message(ph_link)
   ```
   - **关键点:**
     - 从 `self.runtime.credentials` 获取凭证。
     - 从 `tool_parameters` 获取工具的输入参数（参数名将在下一步的 YAML 中定义）。使用 `.get()` 是更健壮的方式。
     - 调用 `ytelegraph` 库执行实际操作。
     - 使用 `try...except` 捕获可能的错误并抛出异常。
     - 使用 `yield self.create_link_message(url)` 返回一个包含 URL 的结果给 Dify。

### 4.5 配置工具 (Tool) 参数

我们需要告诉 Dify 这个工具接收哪些输入参数。

1. **编辑 Tool YAML 文件:** 打开 `telegraph/tools/telegraph.yaml`。
2. **定义参数:** 将文件内容替换或修改为：

   ```yaml
   identity:
       name: telegraph_publisher # 工具的唯一内部名称
       author: your-name
       label: # 在 Dify UI 中显示的工具名称 (多语言)
           en_US: Publish to Telegraph
           zh_Hans: 发布到 Telegraph
           # ... (其他语言)
   description:
       human: # 给人类用户看的工具描述 (多语言)
           en_US: Publish content to Telegraph as a new page.
           zh_Hans: 将内容作为新页面发布到 Telegraph。
           # ... (其他语言)
       llm: # 给 LLM 看的工具描述 (用于 Agent 模式)
           A tool that takes a title and markdown content, then publishes it as a new page on Telegraph, returning the URL of the published page. Use this when the user wants to publish formatted text content publicly via Telegraph.
   parameters: # 定义工具的输入参数列表
       - name: p_title # 参数的内部名称，与 Python 代码中的 key 对应
         type: string # 参数类型
         required: true # 是否必需
         label: # 在 Dify UI 中显示的参数标签 (多语言)
             en_US: Post Title
             zh_Hans: 文章标题
         human_description: # 给人类用户看的参数描述 (多语言)
             en_US: The title for the Telegraph page.
             zh_Hans: Telegraph 页面的标题。
         llm_description: # 给 LLM 看的参数描述 (指导 Agent 如何填充)
             The title of the post. Should be a concise and meaningful plain text string.
         form: llm # 参数表单类型 ('llm' 或 'form')
       - name: p_content
         type: string
         required: true
         label:
             en_US: Content (Markdown)
             zh_Hans: 内容 (Markdown)
         human_description:
             en_US: The main content for the Telegraph page, written in Markdown format.
             zh_Hans: Telegraph 页面的主要内容，请使用 Markdown 格式编写。
         llm_description: # 强调格式要求对 LLM 很重要
             The full content to be published on the Telegraph page. Must be provided in Markdown format. Ensure proper Markdown syntax for formatting like headings, lists, links, etc.
         form: llm
   extra: # 额外配置
       python:
           source: tools/telegraph.py # 指向实现该工具逻辑的 Python 文件
   ```
   - **字段解释:**
     - `identity`: 工具的基本信息，`name` 是唯一标识。
     - `description`: 分为 `human` (给用户看) 和 `llm` (给 Agent 看)。**`llm 描述对于 Agent 能否正确理解和使用工具至关重要。`**
     - `parameters`: 定义每个输入参数。
       - `name`: 内部名称，需与 Python 代码中 `tool_parameters.get("...")` 的键一致。
       - `type`: 数据类型 (如 `string`, `number`, `boolean` 等)。
       - `required`: 是否必须提供。
       - `label`, `human_description`, `llm_description`: 类似 `identity` 中的描述，但针对具体参数。**`llm_description 应清晰指导 LLM 如何生成或获取该参数的值，包括格式要求（如此处的 Markdown）。`**
       - `form`: 定义参数如何在 Dify 中呈现和填充。`llm` 表示该参数值可以由用户输入、通过变量传入，或者在 Agent 模式下由 LLM 自主决定；`form` 通常表示需要用户在界面上固定填写的配置项。对于工具输入，`llm` 更常见。
     - `extra.python.source`: 指明实现此工具逻辑的 Python 文件路径（相对于项目根目录）。

### 4.6 实现 Provider 凭证验证 (可选但推荐)

为了确保用户提供的凭证有效，我们应该实现验证逻辑。

1. **编辑 Provider Python 文件:** 打开 `telegraph/provider/telegraph.py`。
2. **`实现 _validate_credentials 方法:`** 将文件内容替换为：

   ```python
   from typing import Any
   from dify_plugin import ToolProvider
   from dify_plugin.errors.tool import ToolProviderCredentialValidationError
   
   class TelegraphProvider(ToolProvider):
       def _validate_credentials(self, credentials: dict[str, Any]) -> None:
           """
           验证提供的 Telegraph Access Token 是否有效。
           尝试使用该 token 创建一个测试页面。
           如果验证失败，应抛出 ToolProviderCredentialValidationError 异常。
           """
           access_token = credentials.get("telegraph_access_token")
           if not access_token:
               raise ToolProviderCredentialValidationError("Telegraph Access Token 不能为空。")
   
           try:
               # 尝试执行一个需要凭证的简单操作来验证
               from ytelegraph import TelegraphAPI
               ph = TelegraphAPI(access_token=access_token)
               # 尝试创建一个临时的、无害的页面作为验证手段
               # 注意：更好的验证方式可能是调用 API 的 'getAccountInfo' 等只读方法（如果存在）
               test_page = ph.create_page_md("Dify Validation Test", "This is a test page created by Dify plugin validation.")
               # 如果需要，可以考虑立即编辑或删除这个测试页面，但这会增加复杂性
               # print(f"Validation successful. Test page created: {test_page}")
           except Exception as e:
               # 如果 API 调用失败，说明凭证很可能无效
               raise ToolProviderCredentialValidationError(f"Telegraph 凭证验证失败: {e}")
   
   ```
   - **关键点:**
     - 从 `credentials` 字典中获取凭证。
     - 执行一个需要该凭证的 API 调用（最好是只读操作，如获取账户信息；如果没有，创建一个无害的测试页面也可以，但要注意可能产生的副作用）。
     - 如果 API 调用成功，则不抛出异常，表示验证通过。
     - 如果 API 调用失败，则捕获异常并抛出 `ToolProviderCredentialValidationError`，将原始错误信息包含在内。

## 5. 本地运行与调试

现在可以在本地运行插件，并在 Dify 中进行调试了。

<<<<<<< HEAD
1. **准备 `.env` 文件:**

    - 确保你仍在 `telegraph` 项目目录下。
    - 复制环境变量模板文件：

        ```bash
        cp .env.example .env
        ```

    - **编辑 `.env` 文件:** 打开刚刚创建的 `.env` 文件，填入你的 Dify 环境信息：

        ```dotenv
        DIFY_API_HOST=https://your-dify-host.com # 替换为你的 Dify 实例地址 (例如 https://cloud.dify.ai)
        DIFY_API_KEY=your-api-key             # 替换为你的 Dify API 密钥
        ```

        - **获取 Host 和 Key:** 登录你的 Dify 环境，点击右上角的“插件”图标，然后点击调试图标（或类似虫子形状）。在弹出的窗口中，复制“API 密钥 (Key)”和“主机地址 (Host)”。 _(请参考你本地对应的截图 ，它展示了获取密钥和主机地址的界面)_
=======
1. **`准备 .env 文件:`**
   - 确保您仍在 `telegraph` 项目目录下。
   - 复制环境变量模板文件：

     ```bash
     cp .env.example .env
     ```
   - **`编辑 .env 文件:`** 打开刚刚创建的 `.env` 文件，填入您的 Dify 环境信息：
>>>>>>> 6e1454ec

     ```dotenv
     DIFY_API_HOST=https://your-dify-host.com # 替换为您的 Dify 实例地址 (例如 https://cloud.dify.ai)
     DIFY_API_KEY=your-api-key             # 替换为您的 Dify API 密钥
     ```
     - **获取 Host 和 Key:** 登录您的 Dify 环境，点击右上角的“插件”图标，然后点击调试图标（或类似虫子形状）。在弹出的窗口中，复制“API 密钥 (Key)”和“主机地址 (Host)”。 _(请参考您本地对应的截图 ，它展示了获取密钥和主机地址的界面)_
2. **启动本地插件服务:**
<<<<<<< HEAD

    - 确保你的 Python 虚拟环境已激活。
    - 在 `telegraph` 目录下，运行主程序：

        ```bash
        python -m main
        ```

    - **观察终端输出:** 如果一切正常，你应该会看到类似以下的日志信息，表示插件工具已成功加载并连接到 Dify：

        ```json
        {"event": "log", "data": {"level": "INFO", "message": "Installed tool: telegraph_publisher", "timestamp": 1678886400.123456}}
        {"event": "log", "data": {"level": "INFO", "message": "Plugin daemon started, waiting for requests...", "timestamp": 1678886400.123457}}
        ```

3. **在 Dify 中查看并测试:**

    - **刷新 Dify 页面:** 回到你的 Dify 环境（浏览器中），刷新插件管理页面 (通常是 `https://your-dify-host.com/plugins`)。
    - **查找插件:** 你应该能在列表中看到名为 "Telegraph" (或你在 Provider YAML 中定义的 `label`) 的插件，并且可能带有一个“调试中”的标记。
    - **添加凭证:** 点击该插件，系统会提示你输入之前在 `provider/telegraph.yaml` 中定义的 "Telegraph Access Token"。输入有效的 token 并保存。如果你的验证逻辑 (`_validate_credentials`) 实现正确，这里会进行验证。 _(请参考你本地对应的截图 ，它展示了插件出现在列表并请求授权的界面)_
    - **在应用中使用:** 现在，你可以在 Dify 的应用（如 Chatbot 或 Workflow）中添加这个工具节点，并尝试调用它了！当你在应用中运行并触发该工具时，请求会被转发到你本地运行的 `python -m main` 进程进行处理。你可以在本地终端看到相关的日志输出，并进行调试。

=======
   - 确保您的 Python 虚拟环境已激活。
   - 在 `telegraph` 目录下，运行主程序：

     ```bash
     python -m main
     ```
   - **观察终端输出:** 如果一切正常，您应该会看到类似以下的日志信息，表示插件工具已成功加载并连接到 Dify：

     ```json
     {"event": "log", "data": {"level": "INFO", "message": "Installed tool: telegraph_publisher", "timestamp": 1678886400.123456}}
     {"event": "log", "data": {"level": "INFO", "message": "Plugin daemon started, waiting for requests...", "timestamp": 1678886400.123457}}
     ```
3. **在 Dify 中查看并测试:**
   - **刷新 Dify 页面:** 回到您的 Dify 环境（浏览器中），刷新插件管理页面 (通常是 `https://your-dify-host.com/plugins`)。
   - **查找插件:** 您应该能在列表中看到名为 "Telegraph" (或您在 Provider YAML 中定义的 `label`) 的插件，并且可能带有一个“调试中”的标记。
   - **添加凭证:** 点击该插件，系统会提示您输入之前在 `provider/telegraph.yaml` 中定义的 "Telegraph Access Token"。输入有效的 token 并保存。如果您的验证逻辑 (`_validate_credentials`) 实现正确，这里会进行验证。 _(请参考您本地对应的截图 ，它展示了插件出现在列表并请求授权的界面)_
   - **在应用中使用:** 现在，您可以在 Dify 的应用（如 Chatbot 或 Workflow）中添加这个工具节点，并尝试调用它了！当您在应用中运行并触发该工具时，请求会被转发到您本地运行的 `python -m main` 进程进行处理。您可以在本地终端看到相关的日志输出，并进行调试。
>>>>>>> 6e1454ec
4. **停止本地服务:** 在终端中按下 `Ctrl + C` 可以停止本地插件服务。

这个运行 -\> 测试 -\> 停止 -\> 修改代码 -\> 重新运行 的循环是插件开发的主要流程。

## 6. 完善插件元信息

为了让插件更专业、更易于被发现和理解，我们需要完善一些展示性的信息。

1. **图标 (Icon):**
<<<<<<< HEAD
    - 在 `telegraph/_assets` 目录下放置一个代表你插件的图标文件（例如 `icon.png`, `icon.svg`）。推荐使用正方形、清晰的图片。
2. **Provider 信息 (`provider/telegraph.yaml`):**

    - 确保 `identity` 部分的 `label` (显示名称), `description` (功能描述), 和 `icon` (填写图标文件名，如 `icon.png`) 已填写并支持多语言。这部分信息主要在 Dify 应用编排界面中展示给_使用_插件的用户。

    ```yaml
    identity:
        author: your-name
        name: telegraph # 内部名称，保持不变
        label:
            en_US: Telegraph
            zh_Hans: Telegraph 发布文章
        description:
            en_US: A Telegraph plugin that allow you publish your content easily
            zh_Hans: 一个让你轻松发布内容的Telegraph插件
        icon: icon.png # 引用 _assets 目录下的图标文件名
    ```

3. **插件清单 (`manifest.yaml`):**

    - 编辑项目根目录下的 `telegraph/manifest.yaml` 文件。这是整个插件的“身份证”，其信息将展示在 Dify 的**插件管理页面**和**插件市场 (Marketplace)** 中。
    - 务必更新或确认以下字段：
        - `label`: 插件的**主要显示名称** (支持多语言)。
        - `description`: 对插件功能的**整体简介** (支持多语言)，应清晰概括其核心价值。注意市场展示可能有长度限制。
        - `icon`: 插件的**主图标** (直接填写 `_assets` 目录下的图标文件名，如 `icon.png`)。
        - `tags`: 为插件添加分类标签，有助于用户在市场中筛选。可选值请参考 Dify 提供的枚举或文档说明 (例如 `media`, `tools`, `data-processing` 等)。可参考 [ToolLabelEnum 定义](https://github.com/langgenius/dify-plugin-sdks/blob/main/python/dify_plugin/entities/tool.py)。

    ```yaml
    label:
        en_US: Telegraph Publisher
        zh_Hans: Telegraph 发布助手
    description:
        en_US: Easily publish content to Telegraph pages directly from your Dify applications. Supports Markdown formatting.
        zh_Hans: 从 Dify 应用中轻松将内容发布为 Telegraph 页面，支持 Markdown 格式。
    icon: icon.png
    tags: ['media', 'content-creation'] # 示例标签
    # ... (author, name 等其他字段保持不变)
    ```

4. **README 和隐私政策:**
    - `README.md`: 编辑项目根目录下的 `README.md` 文件。它将作为插件在 **Marketplace** 上的详细介绍页面，应包含更丰富的信息，如功能详述、使用示例、配置指南、常见问题等。可参考 [AWS 插件市场页面](https://marketplace.dify.ai/plugins/langgenius/aws_tools) 的样式。
    - `PRIVACY.md`: 如果你计划将插件发布到官方 Marketplace，需要提供隐私政策说明文件 `PRIVACY.md`，描述插件如何处理数据。
=======
   - 在 `telegraph/_assets` 目录下放置一个代表您插件的图标文件（例如 `icon.png`, `icon.svg`）。推荐使用正方形、清晰的图片。
2. **`Provider 信息 (provider/telegraph.yaml):`**
   - 确保 `identity` 部分的 `label` (显示名称), `description` (功能描述), 和 `icon` (填写图标文件名，如 `icon.png`) 已填写并支持多语言。这部分信息主要在 Dify 应用编排界面中展示给\_使用\_插件的用户。

   ```yaml
   identity:
       author: your-name
       name: telegraph # 内部名称，保持不变
       label:
           en_US: Telegraph
           zh_Hans: Telegraph 发布文章
       description:
           en_US: A Telegraph plugin that allow you publish your content easily
           zh_Hans: 一个让您轻松发布内容的Telegraph插件
       icon: icon.png # 引用 _assets 目录下的图标文件名
   ```
3. **`插件清单 (manifest.yaml):`**
   - 编辑项目根目录下的 `telegraph/manifest.yaml` 文件。这是整个插件的“身份证”，其信息将展示在 Dify 的**插件管理页面**和**插件市场 (Marketplace)** 中。
   - 务必更新或确认以下字段：
     - `label`: 插件的**主要显示名称** (支持多语言)。
     - `description`: 对插件功能的**整体简介** (支持多语言)，应清晰概括其核心价值。注意市场展示可能有长度限制。
     - `icon`: 插件的**主图标** (直接填写 `_assets` 目录下的图标文件名，如 `icon.png`)。
     - `tags`: 为插件添加分类标签，有助于用户在市场中筛选。可选值请参考 Dify 提供的枚举或文档说明 (例如 `media`, `tools`, `data-processing` 等)。可参考 [ToolLabelEnum 定义](https://github.com/langgenius/dify-plugin-sdks/blob/main/python/dify_plugin/entities/tool.py)。

   ```yaml
   label:
       en_US: Telegraph Publisher
       zh_Hans: Telegraph 发布助手
   description:
       en_US: Easily publish content to Telegraph pages directly from your Dify applications. Supports Markdown formatting.
       zh_Hans: 从 Dify 应用中轻松将内容发布为 Telegraph 页面，支持 Markdown 格式。
   icon: icon.png
   tags: ['media', 'content-creation'] # 示例标签
   # ... (author, name 等其他字段保持不变)
   ```
4. **README 和隐私政策:**
   - `README.md`: 编辑项目根目录下的 `README.md` 文件。它将作为插件在 **Marketplace** 上的详细介绍页面，应包含更丰富的信息，如功能详述、使用示例、配置指南、常见问题等。可参考 [AWS 插件市场页面](https://marketplace.dify.ai/plugins/langgenius/aws_tools) 的样式。

     <Info>
       README 支持多语言，具体规范请阅读 [多语言 README](/plugin-dev-zh/0411-multilingual-readme)。
     </Info>
   - `PRIVACY.md`: 如果您计划将插件发布到官方 Marketplace，需要提供隐私政策说明文件 `PRIVACY.md`，描述插件如何处理数据。
>>>>>>> 6e1454ec

## 7. 打包插件

当插件开发完成并通过本地测试后，你可以将其打包成一个 `.difypkg` 文件，用于分发或安装。关于插件打包和发布的详细信息，请参考[发布概览](/plugin-dev-zh/0321-release-overview)。

1. **返回上级目录:** 确保你的终端当前路径在 `telegraph` 文件夹的**上一级**。

   ```bash
   cd ..
   ```
2. **执行打包命令:**

<<<<<<< HEAD
    ```bash
    ./dify plugin package ./telegraph
    ```

    (请将 `./telegraph` 替换为你插件项目的实际路径)

3. **获取打包文件:** 命令执行成功后，将在当前目录下生成一个名为 `telegraph.difypkg` (或 `你的插件名.difypkg`) 的文件。
=======
   ```bash
   ./dify plugin package ./telegraph
   ```

   (请将 `./telegraph` 替换为您插件项目的实际路径)
3. **获取打包文件:** 命令执行成功后，将在当前目录下生成一个名为 `telegraph.difypkg` (或 `您的插件名.difypkg`) 的文件。
>>>>>>> 6e1454ec

这个 `.difypkg` 文件就是一个完整的插件包。你可以：

- 在 Dify 的插件管理页面手动**上传并安装**它。
- 将其**分享**给其他人安装。
- 按照 Dify 的规范和流程，将其**发布到官方的插件市场 (Marketplace)**，让所有 Dify 用户都能发现和使用你的插件。具体发布流程请参考[发布到 Dify 市场](/plugin-dev-zh/0322-release-to-dify-marketplace)。

恭喜！你已经完成了第一个 Dify 插件的开发、调试、完善和打包的全过程。现在你可以基于这个基础，探索更复杂、更强大的插件功能了。

## 下一步学习

- [远程调试插件](/plugin-dev-zh/0411-remote-debug-a-plugin) - 了解更高级的插件调试技巧
- [持久化存储](/plugin-dev-zh/0411-persistent-storage-kv) - 学习如何在插件中使用数据存储
- [Slack 机器人插件开发示例](/plugin-dev-zh/0432-develop-a-slack-bot-plugin) - 查看更复杂的插件开发案例
- [工具插件](/plugin-dev-zh/0222-tool-plugin) - 探索工具插件的高级功能

{/*
Contributing Section
DO NOT edit this section!
It will be automatically generated by the script.
*/}

---

[编辑此页面](https://github.com/langgenius/dify-docs/edit/main/plugin-dev-zh/0211-getting-started-dify-tool.mdx) | [提交问题](https://github.com/langgenius/dify-docs/issues/new?template=docs.yml)
<|MERGE_RESOLUTION|>--- conflicted
+++ resolved
@@ -6,17 +6,17 @@
 description: "本文档提供了从零开始Dify插件开发的详细教程，以创建Telegraph发布插件为例，涉及环境准备、项目初始化、虚拟环境配置、插件核心逻辑开发、本地运行调试、插件元信息完善以及打包发布等环节。"
 ---
 
-欢迎阅读 Dify 插件开发的入门指南！本教程假设你具备基本的编程背景知识，并有使用 Dify 平台的经验。完成本教程后，你将掌握创建简单 Dify 插件的基础流程，从 Dify 用户迈向插件贡献者。
-
-我们将一步步示范如何开发一个简单的 Telegraph 发布插件。本教程主要使用命令行操作，并辅以 VSCode 作为代码编辑器的示例说明。**建议你先快速通读一遍以了解整体流程，然后再跟着步骤动手操作。**
+欢迎阅读 Dify 插件开发的入门指南！本教程假设您具备基本的编程背景知识，并有使用 Dify 平台的经验。完成本教程后，您将掌握创建简单 Dify 插件的基础流程，从 Dify 用户迈向插件贡献者。
+
+我们将一步步示范如何开发一个简单的 Telegraph 发布插件。本教程主要使用命令行操作，并辅以 VSCode 作为代码编辑器的示例说明。**建议您先快速通读一遍以了解整体流程，然后再跟着步骤动手操作。**
 
 > **面向 LLM 的说明:** 你也可以在这里使用我们构建的 prompt 来协助你开发插件：[Dify 插件开发：Prompt](/plugin-dev-zh/0211-getting-started-by-prompt)
 
-在开始之前，你可以随时查阅我们提供的 [**开发者速查表 (Cheatsheet)**](/plugin-dev-zh/0131-cheatsheet) 获取常用指令和信息，或在遇到更复杂问题时参考完整的开发者文档。
+在开始之前，您可以随时查阅我们提供的 [**开发者速查表 (Cheatsheet)**](/plugin-dev-zh/0131-cheatsheet) 获取常用指令和信息，或在遇到更复杂问题时参考完整的开发者文档。
 
 ## 1. 准备开发环境
 
-在开始开发 Dify 插件之前，请确保你的环境中已准备好以下工具：
+在开始开发 Dify 插件之前，请确保您的环境中已准备好以下工具：
 
 - **Dify 插件开发脚手架 (CLI):** 这是开发、调试和打包插件的核心工具，也称为 `dify-plugin-daemon` 或“插件开发 SDK”。
 - **Python 环境:** 需要 Python 3.12 或更高版本。
@@ -25,7 +25,7 @@
 
 > 更详细的开发环境准备指南，请参考[初始化开发工具](/plugin-dev-zh/0221-initialize-development-tools)。
 
-1. **下载:** 访问 [Dify Plugin CLI Releases](https://github.com/langgenius/dify-plugin-daemon/releases) 页面。根据你的操作系统（Windows, macOS Intel/ARM, Linux）下载对应的最新版本二进制文件。
+1. **下载:** 访问 [Dify Plugin CLI Releases](https://github.com/langgenius/dify-plugin-daemon/releases) 页面。根据您的操作系统（Windows, macOS Intel/ARM, Linux）下载对应的最新版本二进制文件。
 2. **设置执行权限 (macOS / Linux):**
    - **以下步骤以 macOS (Apple Silicon / M 系列芯片) 为例**，假设下载的文件名为 `dify-plugin-darwin-arm64`。在终端中，进入文件所在目录，并执行以下命令赋予其执行权限：
 
@@ -37,34 +37,20 @@
 3. **验证安装:**
    - 在终端中，执行以下命令检查工具是否能正常运行（请将 `./dify-plugin-darwin-arm64` 替换为您下载的实际文件名或路径）：
 
-<<<<<<< HEAD
-    - 在终端中，执行以下命令检查工具是否能正常运行（请将 `./dify-plugin-darwin-arm64` 替换为你下载的实际文件名或路径）：
-
-        ```bash
-        ./dify-plugin-darwin-arm64 version
-        ```
-
-    - 如果终端成功输出了版本号信息（例如 `v0.0.1-beta.15`），则说明安装成功。
-=======
      ```bash
      ./dify-plugin-darwin-arm64 version
      ```
    - 如果终端成功输出了版本号信息（例如 `v0.0.1-beta.15`），则说明安装成功。
->>>>>>> 6e1454ec
 
 > **提示 (Tips):**
 >
 > - **macOS 安全提示:** 若在 macOS 上首次运行时提示“Apple 无法验证”或“无法打开”，请前往“系统设置”→“隐私与安全性”→“安全性”部分，找到相关提示并点击“仍要打开”或“允许”。
-> - **简化命令:** 你可以将下载的二进制文件重命名为一个更短的名称（例如 `dify` 或 `dify-plugin`），以便后续使用。示例：`mv dify-plugin-darwin-arm64 dify`，之后即可使用 `./dify version`。
+> - **简化命令:** 您可以将下载的二进制文件重命名为一个更短的名称（例如 `dify` 或 `dify-plugin`），以便后续使用。示例：`mv dify-plugin-darwin-arm64 dify`，之后即可使用 `./dify version`。
 > - **全局安装 (可选):** 如果希望在系统的任何路径下都能直接运行该命令（例如，直接输入 `dify` 而不是 `./dify`），可以将重命名后的文件移动到系统的 `PATH` 环境变量包含的目录中，例如 `/usr/local/bin` (macOS/Linux) 或添加到 Windows 的环境变量中。
 >   - 例如 (macOS/Linux): `sudo mv dify /usr/local/bin/`
 >   - 配置完成后，直接在终端输入 `dify version` 应能成功输出版本号。
 
-<<<<<<< HEAD
-**为方便起见，本文后续将使用 `./dify` 作为 Dify 插件开发脚手架命令的示例。请根据你的实际情况替换为对应的命令。**
-=======
 **`为方便起见，本文后续将使用 ./dify 作为 Dify 插件开发脚手架命令的示例。请根据您的实际情况替换为对应的命令。`**
->>>>>>> 6e1454ec
 
 ## 2. 初始化插件项目
 
@@ -91,7 +77,7 @@
    [INFO] plugin telegraph created successfully, you can refer to `telegraph/GUIDE.md` for more information about how to develop it
    ```
 
-现在，你的当前目录下应该出现了一个名为 `telegraph` (或你指定的插件名) 的新文件夹，这就是你的插件项目。
+现在，您的当前目录下应该出现了一个名为 `telegraph` (或您指定的插件名) 的新文件夹，这就是您的插件项目。
 
 ## 3. 配置 Python 虚拟环境与依赖
 
@@ -124,18 +110,10 @@
      ```
    - **Windows (PowerShell):**
 
-<<<<<<< HEAD
-        ```bash
-        venv\Scripts\Activate.ps1
-        ```
-
-    - 激活成功后，你的终端提示符前通常会显示 `(venv)` 字样。
-=======
      ```bash
      venv\Scripts\Activate.ps1
      ```
    - 激活成功后，您的终端提示符前通常会显示 `(venv)` 字样。
->>>>>>> 6e1454ec
 
 ### 3.2 安装基础依赖
 
@@ -147,25 +125,16 @@
 
 ### 3.3 (可选) VSCode 集成环境配置
 
-如果你使用 VSCode 作为代码编辑器，可以利用其集成功能来管理 Python 环境：
+如果您使用 VSCode 作为代码编辑器，可以利用其集成功能来管理 Python 环境：
 
 1. **打开项目文件夹:** 使用 VSCode 打开刚刚创建的 `telegraph` 文件夹。
 2. **选择 Python 解释器:**
-<<<<<<< HEAD
-    - 打开命令面板 (macOS: `Cmd+Shift+P`, Windows/Linux: `Ctrl+Shift+P`)。
-    - 输入并选择 `Python: Select Interpreter`。
-    - 在弹出的列表中，选择你刚刚创建的虚拟环境中的 Python 解释器（通常路径包含 `.venv/bin/python` 或 `venv\Scripts\python.exe`）。如果列表没有自动显示，你可以选择 `Enter interpreter path...` 手动查找。
-    - _(请参考你本地对应的截图 ，它展示了选择解释器的界面)_
-3. **安装依赖 (若 VSCode 提示):** VSCode 可能会检测到 `requirements.txt` 文件并提示你安装其中的依赖项。如果出现提示，请确认安装。
-    - _(请参考你本地对应的截图 ，它展示了确认安装依赖的界面)_
-=======
    - 打开命令面板 (macOS: `Cmd+Shift+P`, Windows/Linux: `Ctrl+Shift+P`)。
    - 输入并选择 `Python: Select Interpreter`。
    - 在弹出的列表中，选择您刚刚创建的虚拟环境中的 Python 解释器（通常路径包含 `.venv/bin/python` 或 `venv\Scripts\python.exe`）。如果列表没有自动显示，您可以选择 `Enter interpreter path...` 手动查找。
    - _(请参考您本地对应的截图 ，它展示了选择解释器的界面)_
 3. **安装依赖 (若 VSCode 提示):** VSCode 可能会检测到 `requirements.txt` 文件并提示您安装其中的依赖项。如果出现提示，请确认安装。
    - _(请参考您本地对应的截图 ，它展示了确认安装依赖的界面)_
->>>>>>> 6e1454ec
 
 **`请确保后续的所有 pip install 命令和运行 python -m main 的操作都在已激活的虚拟环境中执行。`**
 
@@ -175,7 +144,7 @@
 
 ### 4.1 示例依赖库: `your-telegraph`
 
-我们将使用一个名为 `your-telegraph` 的 Python 库来与 Telegraph API 交互。（_这是一个假设的库名，请确保你实际使用的库是有效的_）。
+我们将使用一个名为 `your-telegraph` 的 Python 库来与 Telegraph API 交互。（_这是一个假设的库名，请确保您实际使用的库是有效的_）。
 
 > `your-telegraph` 是一个简化 Telegraph API 操作的 Python 包装器，可以用几行代码轻松发布内容。
 
@@ -197,7 +166,7 @@
 
 ### 4.2 添加并配置项目依赖
 
-1. **安装依赖库:** 确保你的虚拟环境已激活，然后在终端中执行：
+1. **安装依赖库:** 确保您的虚拟环境已激活，然后在终端中执行：
 
    ```bash
    pip install your-telegraph
@@ -216,38 +185,6 @@
 我们的示例需要 `telegraph_access_token`。我们需要在 Provider 配置中定义这个凭证，以便用户在使用插件时可以输入。关于 Provider 配置的更多信息，请参考[一般规范定义](/plugin-dev-zh/0411-general-specifications)。
 
 1. **编辑 Provider YAML:** 打开 `telegraph/provider/telegraph.yaml` 文件。
-<<<<<<< HEAD
-2. **添加 `credentials_for_provider`:** 在文件末尾（或适当位置）添加以下内容：
-
-    ```yaml
-    # ... (文件可能已有的 identity, name, label, description, icon 等保持不变) ...
-
-    credentials_for_provider:
-        telegraph_access_token: # 这是凭证的内部名称，将在 Python 代码中使用
-            type: secret-input # 输入类型为密码框
-            required: true # 此凭证是必需的
-            label: # 在 Dify UI 中显示的标签 (支持多语言)
-                en_US: Telegraph Access Token
-                zh_Hans: Telegraph 访问令牌
-                # ... (其他语言)
-            placeholder: # 输入框的提示文字 (支持多语言)
-                en_US: Enter your Telegraph access token
-                zh_Hans: 请输入你的 Telegraph 访问令牌
-                # ... (其他语言)
-            help: # 帮助提示信息 (支持多语言)
-                en_US: How to get your Telegraph access token
-                zh_Hans: 如何获取 Telegraph 访问令牌
-                # ... (其他语言)
-            url: https://telegra.ph/api#createAccount # 点击帮助提示时跳转的 URL
-    ```
-
-    - **字段解释:**
-        - `telegraph_access_token`: 凭证的唯一标识符，代码中通过 `self.runtime.credentials["telegraph_access_token"]` 来访问用户输入的值。
-        - `type: secret-input`: 表示在 Dify 界面上会显示为密码输入框。
-        - `required: true`: 表示用户必须填写此凭证才能使用该插件提供的工具。
-        - `label`, `placeholder`, `help`: 提供多语言界面文本。
-        - `url`: (可选) 提供一个获取凭证的帮助链接。
-=======
 2. **`添加 credentials_for_provider:`** 在文件末尾（或适当位置）添加以下内容：
 
    ```yaml
@@ -277,7 +214,6 @@
      - `required: true`: 表示用户必须填写此凭证才能使用该插件提供的工具。
      - `label`, `placeholder`, `help`: 提供多语言界面文本。
      - `url`: (可选) 提供一个获取凭证的帮助链接。
->>>>>>> 6e1454ec
 
 ### 4.4 实现工具 (Tool) 逻辑
 
@@ -455,25 +391,6 @@
 
 现在可以在本地运行插件，并在 Dify 中进行调试了。
 
-<<<<<<< HEAD
-1. **准备 `.env` 文件:**
-
-    - 确保你仍在 `telegraph` 项目目录下。
-    - 复制环境变量模板文件：
-
-        ```bash
-        cp .env.example .env
-        ```
-
-    - **编辑 `.env` 文件:** 打开刚刚创建的 `.env` 文件，填入你的 Dify 环境信息：
-
-        ```dotenv
-        DIFY_API_HOST=https://your-dify-host.com # 替换为你的 Dify 实例地址 (例如 https://cloud.dify.ai)
-        DIFY_API_KEY=your-api-key             # 替换为你的 Dify API 密钥
-        ```
-
-        - **获取 Host 和 Key:** 登录你的 Dify 环境，点击右上角的“插件”图标，然后点击调试图标（或类似虫子形状）。在弹出的窗口中，复制“API 密钥 (Key)”和“主机地址 (Host)”。 _(请参考你本地对应的截图 ，它展示了获取密钥和主机地址的界面)_
-=======
 1. **`准备 .env 文件:`**
    - 确保您仍在 `telegraph` 项目目录下。
    - 复制环境变量模板文件：
@@ -482,7 +399,6 @@
      cp .env.example .env
      ```
    - **`编辑 .env 文件:`** 打开刚刚创建的 `.env` 文件，填入您的 Dify 环境信息：
->>>>>>> 6e1454ec
 
      ```dotenv
      DIFY_API_HOST=https://your-dify-host.com # 替换为您的 Dify 实例地址 (例如 https://cloud.dify.ai)
@@ -490,30 +406,6 @@
      ```
      - **获取 Host 和 Key:** 登录您的 Dify 环境，点击右上角的“插件”图标，然后点击调试图标（或类似虫子形状）。在弹出的窗口中，复制“API 密钥 (Key)”和“主机地址 (Host)”。 _(请参考您本地对应的截图 ，它展示了获取密钥和主机地址的界面)_
 2. **启动本地插件服务:**
-<<<<<<< HEAD
-
-    - 确保你的 Python 虚拟环境已激活。
-    - 在 `telegraph` 目录下，运行主程序：
-
-        ```bash
-        python -m main
-        ```
-
-    - **观察终端输出:** 如果一切正常，你应该会看到类似以下的日志信息，表示插件工具已成功加载并连接到 Dify：
-
-        ```json
-        {"event": "log", "data": {"level": "INFO", "message": "Installed tool: telegraph_publisher", "timestamp": 1678886400.123456}}
-        {"event": "log", "data": {"level": "INFO", "message": "Plugin daemon started, waiting for requests...", "timestamp": 1678886400.123457}}
-        ```
-
-3. **在 Dify 中查看并测试:**
-
-    - **刷新 Dify 页面:** 回到你的 Dify 环境（浏览器中），刷新插件管理页面 (通常是 `https://your-dify-host.com/plugins`)。
-    - **查找插件:** 你应该能在列表中看到名为 "Telegraph" (或你在 Provider YAML 中定义的 `label`) 的插件，并且可能带有一个“调试中”的标记。
-    - **添加凭证:** 点击该插件，系统会提示你输入之前在 `provider/telegraph.yaml` 中定义的 "Telegraph Access Token"。输入有效的 token 并保存。如果你的验证逻辑 (`_validate_credentials`) 实现正确，这里会进行验证。 _(请参考你本地对应的截图 ，它展示了插件出现在列表并请求授权的界面)_
-    - **在应用中使用:** 现在，你可以在 Dify 的应用（如 Chatbot 或 Workflow）中添加这个工具节点，并尝试调用它了！当你在应用中运行并触发该工具时，请求会被转发到你本地运行的 `python -m main` 进程进行处理。你可以在本地终端看到相关的日志输出，并进行调试。
-
-=======
    - 确保您的 Python 虚拟环境已激活。
    - 在 `telegraph` 目录下，运行主程序：
 
@@ -531,7 +423,6 @@
    - **查找插件:** 您应该能在列表中看到名为 "Telegraph" (或您在 Provider YAML 中定义的 `label`) 的插件，并且可能带有一个“调试中”的标记。
    - **添加凭证:** 点击该插件，系统会提示您输入之前在 `provider/telegraph.yaml` 中定义的 "Telegraph Access Token"。输入有效的 token 并保存。如果您的验证逻辑 (`_validate_credentials`) 实现正确，这里会进行验证。 _(请参考您本地对应的截图 ，它展示了插件出现在列表并请求授权的界面)_
    - **在应用中使用:** 现在，您可以在 Dify 的应用（如 Chatbot 或 Workflow）中添加这个工具节点，并尝试调用它了！当您在应用中运行并触发该工具时，请求会被转发到您本地运行的 `python -m main` 进程进行处理。您可以在本地终端看到相关的日志输出，并进行调试。
->>>>>>> 6e1454ec
 4. **停止本地服务:** 在终端中按下 `Ctrl + C` 可以停止本地插件服务。
 
 这个运行 -\> 测试 -\> 停止 -\> 修改代码 -\> 重新运行 的循环是插件开发的主要流程。
@@ -541,50 +432,6 @@
 为了让插件更专业、更易于被发现和理解，我们需要完善一些展示性的信息。
 
 1. **图标 (Icon):**
-<<<<<<< HEAD
-    - 在 `telegraph/_assets` 目录下放置一个代表你插件的图标文件（例如 `icon.png`, `icon.svg`）。推荐使用正方形、清晰的图片。
-2. **Provider 信息 (`provider/telegraph.yaml`):**
-
-    - 确保 `identity` 部分的 `label` (显示名称), `description` (功能描述), 和 `icon` (填写图标文件名，如 `icon.png`) 已填写并支持多语言。这部分信息主要在 Dify 应用编排界面中展示给_使用_插件的用户。
-
-    ```yaml
-    identity:
-        author: your-name
-        name: telegraph # 内部名称，保持不变
-        label:
-            en_US: Telegraph
-            zh_Hans: Telegraph 发布文章
-        description:
-            en_US: A Telegraph plugin that allow you publish your content easily
-            zh_Hans: 一个让你轻松发布内容的Telegraph插件
-        icon: icon.png # 引用 _assets 目录下的图标文件名
-    ```
-
-3. **插件清单 (`manifest.yaml`):**
-
-    - 编辑项目根目录下的 `telegraph/manifest.yaml` 文件。这是整个插件的“身份证”，其信息将展示在 Dify 的**插件管理页面**和**插件市场 (Marketplace)** 中。
-    - 务必更新或确认以下字段：
-        - `label`: 插件的**主要显示名称** (支持多语言)。
-        - `description`: 对插件功能的**整体简介** (支持多语言)，应清晰概括其核心价值。注意市场展示可能有长度限制。
-        - `icon`: 插件的**主图标** (直接填写 `_assets` 目录下的图标文件名，如 `icon.png`)。
-        - `tags`: 为插件添加分类标签，有助于用户在市场中筛选。可选值请参考 Dify 提供的枚举或文档说明 (例如 `media`, `tools`, `data-processing` 等)。可参考 [ToolLabelEnum 定义](https://github.com/langgenius/dify-plugin-sdks/blob/main/python/dify_plugin/entities/tool.py)。
-
-    ```yaml
-    label:
-        en_US: Telegraph Publisher
-        zh_Hans: Telegraph 发布助手
-    description:
-        en_US: Easily publish content to Telegraph pages directly from your Dify applications. Supports Markdown formatting.
-        zh_Hans: 从 Dify 应用中轻松将内容发布为 Telegraph 页面，支持 Markdown 格式。
-    icon: icon.png
-    tags: ['media', 'content-creation'] # 示例标签
-    # ... (author, name 等其他字段保持不变)
-    ```
-
-4. **README 和隐私政策:**
-    - `README.md`: 编辑项目根目录下的 `README.md` 文件。它将作为插件在 **Marketplace** 上的详细介绍页面，应包含更丰富的信息，如功能详述、使用示例、配置指南、常见问题等。可参考 [AWS 插件市场页面](https://marketplace.dify.ai/plugins/langgenius/aws_tools) 的样式。
-    - `PRIVACY.md`: 如果你计划将插件发布到官方 Marketplace，需要提供隐私政策说明文件 `PRIVACY.md`，描述插件如何处理数据。
-=======
    - 在 `telegraph/_assets` 目录下放置一个代表您插件的图标文件（例如 `icon.png`, `icon.svg`）。推荐使用正方形、清晰的图片。
 2. **`Provider 信息 (provider/telegraph.yaml):`**
    - 确保 `identity` 部分的 `label` (显示名称), `description` (功能描述), 和 `icon` (填写图标文件名，如 `icon.png`) 已填写并支持多语言。这部分信息主要在 Dify 应用编排界面中展示给\_使用\_插件的用户。
@@ -627,43 +474,32 @@
        README 支持多语言，具体规范请阅读 [多语言 README](/plugin-dev-zh/0411-multilingual-readme)。
      </Info>
    - `PRIVACY.md`: 如果您计划将插件发布到官方 Marketplace，需要提供隐私政策说明文件 `PRIVACY.md`，描述插件如何处理数据。
->>>>>>> 6e1454ec
 
 ## 7. 打包插件
 
-当插件开发完成并通过本地测试后，你可以将其打包成一个 `.difypkg` 文件，用于分发或安装。关于插件打包和发布的详细信息，请参考[发布概览](/plugin-dev-zh/0321-release-overview)。
-
-1. **返回上级目录:** 确保你的终端当前路径在 `telegraph` 文件夹的**上一级**。
+当插件开发完成并通过本地测试后，您可以将其打包成一个 `.difypkg` 文件，用于分发或安装。关于插件打包和发布的详细信息，请参考[发布概览](/plugin-dev-zh/0321-release-overview)。
+
+1. **返回上级目录:** 确保您的终端当前路径在 `telegraph` 文件夹的**上一级**。
 
    ```bash
    cd ..
    ```
 2. **执行打包命令:**
 
-<<<<<<< HEAD
-    ```bash
-    ./dify plugin package ./telegraph
-    ```
-
-    (请将 `./telegraph` 替换为你插件项目的实际路径)
-
-3. **获取打包文件:** 命令执行成功后，将在当前目录下生成一个名为 `telegraph.difypkg` (或 `你的插件名.difypkg`) 的文件。
-=======
    ```bash
    ./dify plugin package ./telegraph
    ```
 
    (请将 `./telegraph` 替换为您插件项目的实际路径)
 3. **获取打包文件:** 命令执行成功后，将在当前目录下生成一个名为 `telegraph.difypkg` (或 `您的插件名.difypkg`) 的文件。
->>>>>>> 6e1454ec
-
-这个 `.difypkg` 文件就是一个完整的插件包。你可以：
+
+这个 `.difypkg` 文件就是一个完整的插件包。您可以：
 
 - 在 Dify 的插件管理页面手动**上传并安装**它。
 - 将其**分享**给其他人安装。
-- 按照 Dify 的规范和流程，将其**发布到官方的插件市场 (Marketplace)**，让所有 Dify 用户都能发现和使用你的插件。具体发布流程请参考[发布到 Dify 市场](/plugin-dev-zh/0322-release-to-dify-marketplace)。
-
-恭喜！你已经完成了第一个 Dify 插件的开发、调试、完善和打包的全过程。现在你可以基于这个基础，探索更复杂、更强大的插件功能了。
+- 按照 Dify 的规范和流程，将其**发布到官方的插件市场 (Marketplace)**，让所有 Dify 用户都能发现和使用您的插件。具体发布流程请参考[发布到 Dify 市场](/plugin-dev-zh/0322-release-to-dify-marketplace)。
+
+恭喜！您已经完成了第一个 Dify 插件的开发、调试、完善和打包的全过程。现在您可以基于这个基础，探索更复杂、更强大的插件功能了。
 
 ## 下一步学习
 
